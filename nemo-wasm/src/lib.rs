#![feature(alloc_error_hook)]

use std::alloc::Layout;
use std::collections::HashMap;
use std::fmt::Formatter;
use std::io::Cursor;

use js_sys::Array;
use js_sys::Reflect;
use js_sys::Set;
use js_sys::Uint8Array;
use nemo::execution::ExecutionEngine;

use nemo::io::parser::parse_fact;
use nemo::io::parser::parse_program;
use nemo::io::resource_providers::{ResourceProvider, ResourceProviders};
use nemo::model::types::primitive_logical_value::PrimitiveLogicalValueT;
use nemo::model::Constant;
use nemo::model::DataSource;
use nemo::model::DataSourceDeclaration;
use nemo::model::NumericLiteral;
use nemo_physical::datatypes::Double;
use nemo_physical::error::ExternalReadingError;
use nemo_physical::error::ReadingError;
use nemo_physical::table_reader::Resource;
use thiserror::Error;
use wasm_bindgen::prelude::wasm_bindgen;
use wasm_bindgen::JsCast;
use wasm_bindgen::JsValue;
use web_sys::Blob;
use web_sys::FileReaderSync;

#[wasm_bindgen]
#[derive(Clone)]
pub struct NemoProgram(nemo::model::Program);

#[derive(Error, Debug)]
enum WasmOrInternalNemoError {
    /// Nemo-internal error
    #[error(transparent)]
    NemoError(#[from] nemo::error::Error),
    #[error("Internal reflection error: {0:#?}")]
    ReflectionError(JsValue),
}

#[wasm_bindgen]
#[derive(Debug)]
pub struct NemoError(WasmOrInternalNemoError);

#[wasm_bindgen]
impl NemoError {
    #[allow(clippy::inherent_to_string)]
    #[wasm_bindgen(js_name = "toString")]
    pub fn to_string(&self) -> String {
        format!("{:#?}", self)
    }
}

#[wasm_bindgen]
impl NemoProgram {
    #[wasm_bindgen(constructor)]
    pub fn new(input: &str) -> Result<NemoProgram, NemoError> {
        parse_program(input)
            .map(NemoProgram)
            .map_err(WasmOrInternalNemoError::NemoError)
            .map_err(NemoError)
    }

    #[wasm_bindgen(js_name = "getSourceResources")]
    pub fn source_resources(&self) -> Set {
        let set = Set::new(&JsValue::undefined());

        for resource in self.0.sources().flat_map(DataSourceDeclaration::resources) {
            set.add(&JsValue::from(resource));
        }

        set
    }

    #[wasm_bindgen(js_name = "getOutputPredicates")]
    pub fn output_predicates(&self) -> Array {
        self.0
            .output_predicates()
            .map(|id| JsValue::from(id.name()))
            .collect()
    }

    #[wasm_bindgen(js_name = "getEDBPredicates")]
    pub fn edb_predicates(&self) -> Set {
        let set = Set::new(&JsValue::undefined());

        for identifier in self.0.edb_predicates().into_iter() {
            set.add(&JsValue::from(identifier.name()));
        }

        set
    }
}

#[derive(Debug)]
pub struct BlobResourceProvider {
    blobs: HashMap<String, Blob>,
    file_reader_sync: FileReaderSync,
}

impl BlobResourceProvider {
    pub fn new(blobs: HashMap<String, Blob>) -> Result<Self, JsValue> {
        Ok(Self {
            blobs,
            file_reader_sync: FileReaderSync::new()?,
        })
    }
}

#[derive(Debug)]
struct BlobReadingError(JsValue);

impl std::fmt::Display for BlobReadingError {
    fn fmt(&self, f: &mut Formatter<'_>) -> Result<(), std::fmt::Error> {
        write!(f, "Error while reading blob: {:#?}", self)
    }
}

impl ExternalReadingError for BlobReadingError {}

impl ResourceProvider for BlobResourceProvider {
    fn open_resource(
        &self,
        resource: &Resource,
    ) -> Result<Option<Box<dyn std::io::Read>>, nemo_physical::error::ReadingError> {
        if let Some(blob) = self.blobs.get(resource) {
            let array_buffer: js_sys::ArrayBuffer = self
                .file_reader_sync
                .read_as_array_buffer(blob)
                .map_err(|js_value| {
                    ReadingError::ExternalReadingError(Box::new(BlobReadingError(js_value)))
                })?;

            let data = Uint8Array::new(&array_buffer).to_vec();

            let cursor = Cursor::new(data);

            Ok(Some(Box::new(cursor)))
        } else {
            Ok(None)
        }
    }
}

#[wasm_bindgen]
pub struct NemoEngine(nemo::execution::DefaultExecutionEngine);

#[cfg(web_sys_unstable_apis)]
fn std_io_error_from_js_value(js_value: JsValue, prefix: &str) -> std::io::Error {
    std::io::Error::new(
        std::io::ErrorKind::Other,
        format!("{prefix}: {js_value:#?}"),
    )
}

#[cfg(web_sys_unstable_apis)]
struct SyncAccessHandleWriter(web_sys::FileSystemSyncAccessHandle);

#[cfg(web_sys_unstable_apis)]
impl std::io::Write for SyncAccessHandleWriter {
    fn write(&mut self, buf: &[u8]) -> Result<usize, std::io::Error> {
        let mut buf: Vec<_> = buf.into();
        let bytes_written = self.0.write_with_u8_array(&mut buf).map_err(|js_value| {
            std_io_error_from_js_value(
                js_value,
                "Error while writing to FileSystemSyncAccessHandle",
            )
        })?;

        // Convert to usize safely
        let converted_bytes_written = bytes_written as usize;
        if converted_bytes_written as f64 != bytes_written {
            return Err(std::io::Error::new(
                std::io::ErrorKind::Other,
                format!(
                    "Error while converting number of bytes written to usize: {bytes_written:#?}"
                ),
            ));
        }

        Ok(converted_bytes_written)
    }
    fn flush(&mut self) -> Result<(), std::io::Error> {
        self.0.flush().map_err(|js_value| {
            std_io_error_from_js_value(js_value, "Error while flushing FileSystemSyncAccessHandle")
        })?;

        Ok(())
    }
}

#[wasm_bindgen]
impl NemoEngine {
    #[wasm_bindgen(constructor)]
    pub fn new(
        program: &NemoProgram,
        resource_blobs_js_value: JsValue,
    ) -> Result<NemoEngine, NemoError> {
        // Parse JavaScript object into `HashMap`
        let mut resource_blobs = HashMap::new();
        for key in Reflect::own_keys(&resource_blobs_js_value)
            .map_err(WasmOrInternalNemoError::ReflectionError)
            .map_err(NemoError)?
        {
            if let Some(resource) = key.as_string() {
                let value = Reflect::get(&resource_blobs_js_value, &key)
                    .map_err(WasmOrInternalNemoError::ReflectionError)
                    .map_err(NemoError)?;
                let blob: Blob = JsCast::dyn_into(value).unwrap();

                resource_blobs.insert(resource, blob);
            }
        }

        let resource_providers = if resource_blobs.is_empty() {
            ResourceProviders::empty()
        } else {
            ResourceProviders::from(vec![Box::new(
                BlobResourceProvider::new(resource_blobs)
                    .map_err(WasmOrInternalNemoError::ReflectionError)
                    .map_err(NemoError)?,
            )])
        };

        ExecutionEngine::initialize(program.clone().0, resource_providers)
            .map(NemoEngine)
            .map_err(WasmOrInternalNemoError::NemoError)
            .map_err(NemoError)
    }

    #[wasm_bindgen]
    pub fn reason(&mut self) -> Result<(), NemoError> {
        self.0
            .execute()
            .map_err(WasmOrInternalNemoError::NemoError)
            .map_err(NemoError)
    }

    #[wasm_bindgen(js_name = "countFactsOfDerivedPredicates")]
    pub fn count_facts_of_derived_predicates(&mut self) -> usize {
        self.0.count_facts_of_derived_predicates()
    }

    #[wasm_bindgen(js_name = "countFactsOfPredicate")]
    pub fn count_facts_of_predicate(&mut self, predicate: String) -> Option<usize> {
        self.0.count_facts_of_predicate(&predicate.into())
    }

    #[wasm_bindgen(js_name = "getResult")]
    pub fn result(&mut self, predicate: String) -> Result<NemoResults, NemoError> {
        let iter = self
            .0
            .table_scan(predicate.into())
            .map_err(WasmOrInternalNemoError::NemoError)
            .map_err(NemoError)?;

        let results = NemoResults(Box::new(
            iter.into_iter().flatten().collect::<Vec<_>>().into_iter(),
        ));

        Ok(results)
    }

    #[cfg(web_sys_unstable_apis)]
    #[wasm_bindgen(js_name = "savePredicate")]
    pub fn write_result_to_sync_access_handle(
        &mut self,
        predicate: String,
        sync_access_handle: web_sys::FileSystemSyncAccessHandle,
    ) -> Result<(), NemoError> {
        use nemo::io::{output_file_manager::FileFormat, RecordWriter};

        let Some(record_iter) = self
            .0
            .output_serialization(predicate.into())
            .map_err(WasmOrInternalNemoError::NemoError)
            .map_err(NemoError)?
        else {
            return Ok(());
        };

        let writer = SyncAccessHandleWriter(sync_access_handle);

        let file_format = FileFormat::DSV(b',');

        let mut writer = file_format.create_writer(writer);

        for record in record_iter {
            writer.write_record(record).unwrap();
        }
        Ok(())
    }

    #[wasm_bindgen(js_name = "parseAndTraceFact")]
    pub fn parse_and_trace_fact(&mut self, fact: &str) -> Result<Option<String>, NemoError> {
        let parsed_fact = parse_fact(fact.to_owned())
            .map_err(WasmOrInternalNemoError::NemoError)
            .map_err(NemoError)?;

        let trace = self
            .0
            .trace(parsed_fact)
            .map_err(WasmOrInternalNemoError::NemoError)
            .map_err(NemoError)?;

        Ok(trace.map(|t| format!("{t}")))
    }
}

#[wasm_bindgen]
pub struct NemoResults(Box<dyn Iterator<Item = Vec<PrimitiveLogicalValueT>> + Send>);

#[wasm_bindgen]
pub struct NemoResultsIteratorNext {
    pub done: bool,
    #[wasm_bindgen(getter_with_clone)]
    pub value: JsValue,
}

#[wasm_bindgen]
impl NemoResults {
    #[allow(clippy::should_implement_trait)]
    #[wasm_bindgen]
    pub fn next(&mut self) -> NemoResultsIteratorNext {
        let next = self.0.next();

        if let Some(next) = next {
            let array: Array = next
                .into_iter()
                .map(|v| match v {
                    PrimitiveLogicalValueT::Any(rdf) => match rdf {
                        Constant::Abstract(c) => JsValue::from(c.to_string()),
                        Constant::NumericLiteral(NumericLiteral::Integer(i)) => JsValue::from(i),
                        Constant::NumericLiteral(NumericLiteral::Double(d)) => {
                            JsValue::from(f64::from(d))
                        }
                        // currently we pack decimals into strings, maybe this should change
<<<<<<< HEAD
                        Term::NumericLiteral(_) => JsValue::from(rdf.to_string()),
                        Term::StringLiteral(s) => JsValue::from(s),
                        Term::RdfLiteral(lit) => JsValue::from(lit.to_string()),
                        Term::Aggregate(_) => panic!("Aggregates should not occur as results!"),
=======
                        Constant::NumericLiteral(_) => JsValue::from(rdf.to_string()),
                        Constant::StringLiteral(s) => JsValue::from(s),
                        Constant::RdfLiteral(lit) => JsValue::from(lit.to_string()),
>>>>>>> ac399bba
                    },
                    PrimitiveLogicalValueT::String(s) => JsValue::from(String::from(s)),
                    PrimitiveLogicalValueT::Integer(i) => JsValue::from(i64::from(i)),
                    PrimitiveLogicalValueT::Float64(d) => JsValue::from(f64::from(Double::from(d))),
                })
                .collect();

            NemoResultsIteratorNext {
                done: false,
                value: JsValue::from(array),
            }
        } else {
            NemoResultsIteratorNext {
                done: true,
                value: JsValue::undefined(),
            }
        }
    }
}

#[wasm_bindgen(js_name = "setPanicHook")]
pub fn set_panic_hook() {
    console_error_panic_hook::set_once();
}

fn custom_alloc_error_hook(layout: Layout) {
    panic!(
        "memory allocation of {} bytes (align {}) failed",
        layout.size(),
        layout.align()
    );
}

#[wasm_bindgen(js_name = "setAllocErrorHook")]
pub fn set_alloc_error_hook() {
    std::alloc::set_alloc_error_hook(custom_alloc_error_hook);
}<|MERGE_RESOLUTION|>--- conflicted
+++ resolved
@@ -340,16 +340,9 @@
                             JsValue::from(f64::from(d))
                         }
                         // currently we pack decimals into strings, maybe this should change
-<<<<<<< HEAD
-                        Term::NumericLiteral(_) => JsValue::from(rdf.to_string()),
-                        Term::StringLiteral(s) => JsValue::from(s),
-                        Term::RdfLiteral(lit) => JsValue::from(lit.to_string()),
-                        Term::Aggregate(_) => panic!("Aggregates should not occur as results!"),
-=======
                         Constant::NumericLiteral(_) => JsValue::from(rdf.to_string()),
                         Constant::StringLiteral(s) => JsValue::from(s),
                         Constant::RdfLiteral(lit) => JsValue::from(lit.to_string()),
->>>>>>> ac399bba
                     },
                     PrimitiveLogicalValueT::String(s) => JsValue::from(String::from(s)),
                     PrimitiveLogicalValueT::Integer(i) => JsValue::from(i64::from(i)),
