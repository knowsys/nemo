#![feature(alloc_error_hook)]

use std::{alloc::Layout, collections::HashMap, fmt::Formatter, io::Cursor};

use js_sys::{Array, Reflect, Set, Uint8Array};
use thiserror::Error;
use wasm_bindgen::{prelude::wasm_bindgen, JsCast, JsValue};
use web_sys::{Blob, FileReaderSync};

use nemo::{
    datavalues::{AnyDataValue, DataValue},
    error::ReadingError,
    execution::{
        tracing::trace::{ExecutionTrace, ExecutionTraceTree, TraceFactHandle},
        ExecutionEngine,
    },
    io::{
        formats::FileFormatMeta,
        resource_providers::{ResourceProvider, ResourceProviders},
        ImportManager,
    },
    rule_model::{
        components::{
            fact::Fact,
            tag::Tag,
            term::{primitive::Primitive, Term},
        },
        error::ComponentParseError,
    },
};

use nemo_physical::{error::ExternalReadingError, resource::Resource};

mod language_server;

const PROGRAM_LABEL: &str = "nemo-web";

#[wasm_bindgen]
#[derive(Clone)]
pub struct NemoProgram(nemo::rule_model::program::Program);

#[derive(Error, Debug)]
enum WasmOrInternalNemoError {
    /// Nemo-internal error
    #[error(transparent)]
    Nemo(#[from] nemo::error::Error),
    #[error("Unable to parse component:\n {0}")]
    ComponentParse(ComponentParseError),
    #[error("Unable to parse program:\n {0}")]
    Parser(String),
    #[error("Invalid program:\n {0}")]
    Program(String),
    #[error("Internal reflection error: {0:#?}")]
    Reflection(JsValue),
}

#[wasm_bindgen]
#[derive(Debug)]
#[allow(dead_code)]
pub struct NemoError(WasmOrInternalNemoError);

#[wasm_bindgen]
impl NemoError {
    #[allow(clippy::inherent_to_string)]
    #[wasm_bindgen(js_name = "toString")]
    pub fn to_string(&self) -> String {
        format!("{}", self.0)
    }
}

#[wasm_bindgen]
pub struct NemoResource {
    accept: String,
    url: String,
}

#[wasm_bindgen]
impl NemoResource {
    pub fn accept(&self) -> String {
        self.accept.clone()
    }

    pub fn url(&self) -> String {
        self.url.clone()
    }
}

#[wasm_bindgen]
impl NemoProgram {
    #[wasm_bindgen(constructor)]
    pub fn new(input: &str) -> Result<NemoProgram, NemoError> {
        nemo::parser::Parser::initialize(input, PROGRAM_LABEL.to_string())
            .parse()
            .map_err(|(_, report)| WasmOrInternalNemoError::Parser(format!("{}", report)))
            .map_err(NemoError)
            .and_then(|ast| {
                nemo::rule_model::translation::ASTProgramTranslation::initialize(
                    input,
                    PROGRAM_LABEL.to_string(),
                )
                .translate(&ast)
                .map_err(|report| WasmOrInternalNemoError::Program(format!("{}", report)))
                .map_err(NemoError)
                .map(NemoProgram)
            })
    }

    /// Get all resources that are referenced in import directives of the program.
    /// Returns an error if there are problems in some import directive.
    ///
    /// TODO: Maybe rethink the validation mechanism of NemoProgram. We could also
    /// just make sure that things validate upon creation, and make sure that problems
    /// are detected early.
    #[wasm_bindgen(js_name = "getResourcesUsedInImports")]
    pub fn resources_used_in_imports(&self) -> Vec<NemoResource> {
        let mut result: Vec<NemoResource> = vec![];

        for (_, builder) in self.0.imports() {
            let format: String = builder.build_import("", 0).media_type();
            if let Some(resource) = builder.resource() {
                result.push(NemoResource {
                    accept: format.to_string(),
                    url: resource.to_string(),
                });
            }
        }

        result
    }

    // If there are no outputs, marks all predicates as outputs.
    #[wasm_bindgen(js_name = "markDefaultOutputs")]
    pub fn mark_default_output_predicates(&mut self) {
        if self.0.outputs().next().is_none() {
            for predicate in self.0.all_predicates() {
                self.0.add_output(predicate)
            }
        }
    }

    #[wasm_bindgen(js_name = "getOutputPredicates")]
    pub fn output_predicates(&self) -> Array {
        self.0
            .outputs()
            .map(|o| JsValue::from(o.predicate().to_string()))
            .collect()
    }

    #[wasm_bindgen(js_name = "getEDBPredicates")]
    pub fn edb_predicates(&self) -> Set {
        let js_set = Set::new(&JsValue::undefined());

        for tag in self.0.import_predicates().into_iter() {
            js_set.add(&JsValue::from(tag.to_string()));
        }

        js_set
    }
}

#[derive(Debug)]
pub struct BlobResourceProvider {
    blobs: HashMap<String, Blob>,
    file_reader_sync: FileReaderSync,
}

impl BlobResourceProvider {
    pub fn new(blobs: HashMap<String, Blob>) -> Result<Self, JsValue> {
        Ok(Self {
            blobs,
            file_reader_sync: FileReaderSync::new()?,
        })
    }
}

#[derive(Debug, Error)]
#[allow(dead_code)]
struct BlobReadingError(JsValue);

impl std::fmt::Display for BlobReadingError {
    fn fmt(&self, f: &mut Formatter<'_>) -> Result<(), std::fmt::Error> {
        write!(f, "Error while reading blob: {:#?}", self.0)
    }
}

impl ExternalReadingError for BlobReadingError {}

impl ResourceProvider for BlobResourceProvider {
    fn open_resource(
        &self,
        resource: &Resource,
        _media_type: &str,
<<<<<<< HEAD
    ) -> Result<Option<Box<dyn std::io::BufRead>>, nemo_physical::error::ReadingError> {
        let res = match resource {
            Resource::Path(path) => path,
            Resource::Iri { iri, .. } => &iri.to_string()
        };
        if let Some(blob) = self.blobs.get(res) {
=======
    ) -> Result<Option<Box<dyn std::io::Read>>, nemo_physical::error::ReadingError> {
        if let Some(blob) = self.blobs.get(resource) {
>>>>>>> ff6df683
            let array_buffer: js_sys::ArrayBuffer = self
                .file_reader_sync
                .read_as_array_buffer(blob)
                .map_err(|js_value| {
                    ReadingError::new_external(Box::new(BlobReadingError(js_value)))
                })?;

            let data = Uint8Array::new(&array_buffer).to_vec();

            let cursor = Cursor::new(data);
            Ok(Some(Box::new(cursor)))
        } else {
            Ok(None)
        }
    }
}

#[wasm_bindgen]
pub struct NemoEngine {
    program: NemoProgram,
    engine: nemo::execution::DefaultExecutionEngine,
}

#[cfg(feature = "web_sys_unstable_apis")]
fn std_io_error_from_js_value(js_value: JsValue, prefix: &str) -> std::io::Error {
    std::io::Error::new(
        std::io::ErrorKind::Other,
        format!("{prefix}: {js_value:#?}"),
    )
}

#[cfg(feature = "web_sys_unstable_apis")]
struct SyncAccessHandleWriter(web_sys::FileSystemSyncAccessHandle);

#[cfg(feature = "web_sys_unstable_apis")]
impl std::io::Write for SyncAccessHandleWriter {
    fn write(&mut self, buf: &[u8]) -> Result<usize, std::io::Error> {
        let buf: Vec<_> = buf.into();
        let bytes_written = self.0.write_with_u8_array(&buf).map_err(|js_value| {
            std_io_error_from_js_value(
                js_value,
                "Error while writing to FileSystemSyncAccessHandle",
            )
        })?;

        // Convert to usize safely
        let converted_bytes_written = bytes_written as usize;
        if converted_bytes_written as f64 != bytes_written {
            return Err(std::io::Error::new(
                std::io::ErrorKind::Other,
                format!(
                    "Error while converting number of bytes written to usize: {bytes_written:#?}"
                ),
            ));
        }

        Ok(converted_bytes_written)
    }
    fn flush(&mut self) -> Result<(), std::io::Error> {
        self.0.flush().map_err(|js_value| {
            std_io_error_from_js_value(js_value, "Error while flushing FileSystemSyncAccessHandle")
        })?;

        Ok(())
    }
}

#[wasm_bindgen]
impl NemoEngine {
    #[wasm_bindgen(constructor)]
    pub fn new(
        program: &NemoProgram,
        resource_blobs_js_value: JsValue,
    ) -> Result<NemoEngine, NemoError> {
        // Parse JavaScript object into `HashMap`
        let mut resource_blobs = HashMap::new();
        for key in Reflect::own_keys(&resource_blobs_js_value)
            .map_err(WasmOrInternalNemoError::Reflection)
            .map_err(NemoError)?
        {
            if let Some(resource) = key.as_string() {
                let value = Reflect::get(&resource_blobs_js_value, &key)
                    .map_err(WasmOrInternalNemoError::Reflection)
                    .map_err(NemoError)?;
                let blob: Blob = JsCast::dyn_into(value).unwrap();

                resource_blobs.insert(resource, blob);
            }
        }

        let resource_providers = if resource_blobs.is_empty() {
            ResourceProviders::empty()
        } else {
            ResourceProviders::from(vec![Box::new(
                BlobResourceProvider::new(resource_blobs)
                    .map_err(WasmOrInternalNemoError::Reflection)
                    .map_err(NemoError)?,
            )])
        };
        let import_manager = ImportManager::new(resource_providers);

        let engine = ExecutionEngine::initialize(program.0.clone(), import_manager)
            .map_err(WasmOrInternalNemoError::Nemo)
            .map_err(NemoError)?;

        Ok(NemoEngine {
            program: program.clone(),
            engine,
        })
    }

    #[wasm_bindgen]
    pub fn reason(&mut self) -> Result<(), NemoError> {
        self.engine
            .execute()
            .map_err(WasmOrInternalNemoError::Nemo)
            .map_err(NemoError)
    }

    #[wasm_bindgen(js_name = "countFactsOfDerivedPredicates")]
    pub fn count_facts_of_derived_predicates(&mut self) -> usize {
        self.engine.count_facts_of_derived_predicates()
    }

    #[wasm_bindgen(js_name = "countFactsOfPredicate")]
    pub fn count_facts_of_predicate(&mut self, predicate: String) -> Option<usize> {
        self.engine.count_facts_of_predicate(&predicate.into())
    }

    #[wasm_bindgen(js_name = "getResult")]
    pub fn result(&mut self, predicate: String) -> Result<NemoResults, NemoError> {
        let iter = self
            .engine
            .predicate_rows(&Tag::from(predicate))
            .map_err(WasmOrInternalNemoError::Nemo)
            .map_err(NemoError)?;

        let results = NemoResults(Box::new(
            iter.into_iter().flatten().collect::<Vec<_>>().into_iter(),
        ));

        Ok(results)
    }

    #[cfg(feature = "web_sys_unstable_apis")]
    #[wasm_bindgen(js_name = "savePredicate")]
    pub fn write_result_to_sync_access_handle(
        &mut self,
        predicate: String,
        sync_access_handle: web_sys::FileSystemSyncAccessHandle,
    ) -> Result<(), NemoError> {
        use nemo::io::{formats::dsv::DsvHandler, ExportManager};

        let identifier = Tag::from(predicate.clone());

        let Some(arity) = self.engine.predicate_arity(&identifier) else {
            return Ok(());
        };

        let Some(record_iter) = self
            .engine
            .predicate_rows(&identifier)
            .map_err(WasmOrInternalNemoError::Nemo)
            .map_err(NemoError)?
        else {
            return Ok(());
        };

        let writer = SyncAccessHandleWriter(sync_access_handle);

        let export_handler: DsvHandler = DsvHandler::new(b',', arity);
        let export_manager: ExportManager = Default::default();

        export_manager
            .export_table_with_writer(Box::new(writer), &export_handler, Some(record_iter))
            .map_err(WasmOrInternalNemoError::Nemo)
            .map_err(NemoError)
    }

    fn trace_fact_at_index(
        &mut self,
        predicate: String,
        row_index: usize,
    ) -> Result<Option<(ExecutionTrace, Vec<TraceFactHandle>)>, NemoError> {
        let predicate_tag = Tag::from(predicate.clone());

        let iter = self
            .engine
            .predicate_rows(&predicate_tag)
            .map_err(WasmOrInternalNemoError::Nemo)
            .map_err(NemoError)?;

        let terms_to_trace_opt: Option<Vec<AnyDataValue>> =
            iter.into_iter().flatten().nth(row_index);

        if let Some(terms_to_trace) = terms_to_trace_opt {
            let fact_to_trace = Fact::new(
                predicate_tag,
                terms_to_trace
                    .into_iter()
                    .map(|term| Term::Primitive(Primitive::from(term))),
            );

            let (trace, handles) = self
                .engine
                .trace(self.program.0.clone(), vec![fact_to_trace])
                .map_err(WasmOrInternalNemoError::Nemo)
                .map_err(NemoError)?;

            Ok(Some((trace, handles)))
        } else {
            Ok(None)
        }
    }

    #[wasm_bindgen(js_name = "traceFactAtIndexAscii")]
    pub fn trace_fact_at_index_ascii(
        &mut self,
        predicate: String,
        row_index: usize,
    ) -> Result<Option<String>, NemoError> {
        self.trace_fact_at_index(predicate, row_index).map(|opt| {
            opt.and_then(|(trace, handles)| {
                trace
                    .tree(handles[0])
                    .as_ref()
                    .map(ExecutionTraceTree::to_ascii_art)
            })
        })
    }

    #[wasm_bindgen(js_name = "traceFactAtIndexGraphMlTree")]
    pub fn trace_fact_at_index_graphml_tree(
        &mut self,
        predicate: String,
        row_index: usize,
    ) -> Result<Option<String>, NemoError> {
        self.trace_fact_at_index(predicate, row_index).map(|opt| {
            opt.and_then(|(trace, handles)| {
                trace
                    .tree(handles[0])
                    .as_ref()
                    .map(ExecutionTraceTree::to_graphml)
            })
        })
    }

    #[wasm_bindgen(js_name = "traceFactAtIndexGraphMlDag")]
    pub fn trace_fact_at_index_graphml_dag(
        &mut self,
        predicate: String,
        row_index: usize,
    ) -> Result<Option<String>, NemoError> {
        self.trace_fact_at_index(predicate, row_index)
            .map(|opt| opt.map(|(trace, handles)| trace.graphml(&handles)))
    }

    fn parse_and_trace_fact(
        &mut self,
        fact: &str,
    ) -> Result<Option<(ExecutionTrace, Vec<TraceFactHandle>)>, NemoError> {
        let parsed_fact = Fact::parse(fact)
            .map_err(WasmOrInternalNemoError::ComponentParse)
            .map_err(NemoError)?;

        let (trace, handles) = self
            .engine
            .trace(self.program.0.clone(), vec![parsed_fact])
            .map_err(WasmOrInternalNemoError::Nemo)
            .map_err(NemoError)?;

        Ok(Some((trace, handles)))
    }

    #[wasm_bindgen(js_name = "parseAndTraceFactAscii")]
    pub fn parse_and_trace_fact_ascii(&mut self, fact: &str) -> Result<Option<String>, NemoError> {
        self.parse_and_trace_fact(fact).map(|opt| {
            opt.and_then(|(trace, handles)| {
                trace
                    .tree(handles[0])
                    .as_ref()
                    .map(ExecutionTraceTree::to_ascii_art)
            })
        })
    }

    #[wasm_bindgen(js_name = "parseAndTraceFactGraphMlTree")]
    pub fn parse_and_trace_fact_graphml_tree(
        &mut self,
        fact: &str,
    ) -> Result<Option<String>, NemoError> {
        self.parse_and_trace_fact(fact).map(|opt| {
            opt.and_then(|(trace, handles)| {
                trace
                    .tree(handles[0])
                    .as_ref()
                    .map(ExecutionTraceTree::to_graphml)
            })
        })
    }

    #[wasm_bindgen(js_name = "parseAndTraceFactGraphMlDag")]
    pub fn parse_and_trace_fact_graphml_dag(
        &mut self,
        fact: &str,
    ) -> Result<Option<String>, NemoError> {
        self.parse_and_trace_fact(fact)
            .map(|opt| opt.map(|(trace, handles)| trace.graphml(&handles)))
    }
}

#[wasm_bindgen]
pub struct NemoResults(Box<dyn Iterator<Item = Vec<AnyDataValue>> + Send>);

#[wasm_bindgen]
pub struct NemoResultsIteratorNext {
    pub done: bool,
    #[wasm_bindgen(getter_with_clone)]
    pub value: JsValue,
}

#[wasm_bindgen]
impl NemoResults {
    #[allow(clippy::should_implement_trait)]
    #[wasm_bindgen]
    pub fn next(&mut self) -> NemoResultsIteratorNext {
        let next = self.0.next();

        if let Some(next) = next {
            let array: Array = next
                .into_iter()
                .map(|v| match v.value_domain() {
                    nemo_physical::datavalues::ValueDomain::PlainString
                    | nemo_physical::datavalues::ValueDomain::Null
                    | nemo_physical::datavalues::ValueDomain::LanguageTaggedString
                    | nemo_physical::datavalues::ValueDomain::Other => {
                        JsValue::from(v.canonical_string())
                    }
                    nemo_physical::datavalues::ValueDomain::Iri => {
                        JsValue::from(v.to_iri_unchecked())
                    }
                    nemo_physical::datavalues::ValueDomain::Double => {
                        JsValue::from(v.to_f64_unchecked())
                    }
                    nemo_physical::datavalues::ValueDomain::Float => {
                        JsValue::from(v.to_f32_unchecked())
                    }
                    nemo_physical::datavalues::ValueDomain::UnsignedLong => {
                        JsValue::from(v.to_u64_unchecked())
                    }
                    nemo_physical::datavalues::ValueDomain::NonNegativeLong
                    | nemo_physical::datavalues::ValueDomain::UnsignedInt
                    | nemo_physical::datavalues::ValueDomain::NonNegativeInt
                    | nemo_physical::datavalues::ValueDomain::Long
                    | nemo_physical::datavalues::ValueDomain::Int => {
                        JsValue::from(v.to_i64_unchecked())
                    }
                    nemo_physical::datavalues::ValueDomain::Boolean => {
                        JsValue::from(v.to_boolean_unchecked())
                    }
                    nemo_physical::datavalues::ValueDomain::Tuple
                    | nemo_physical::datavalues::ValueDomain::Map => {
                        // Currently we only create a string representation of the tuple or map
                        // We convert the tuples/maps to arrays/objects in the future if we require this in JavaScript
                        JsValue::from(v.to_string())
                    }
                })
                .collect();

            NemoResultsIteratorNext {
                done: false,
                value: JsValue::from(array),
            }
        } else {
            NemoResultsIteratorNext {
                done: true,
                value: JsValue::undefined(),
            }
        }
    }
}

#[wasm_bindgen(js_name = "setPanicHook")]
pub fn set_panic_hook() {
    console_error_panic_hook::set_once();
}

fn custom_alloc_error_hook(layout: Layout) {
    panic!(
        "memory allocation of {} bytes (align {}) failed",
        layout.size(),
        layout.align()
    );
}

#[wasm_bindgen(js_name = "setAllocErrorHook")]
pub fn set_alloc_error_hook() {
    std::alloc::set_alloc_error_hook(custom_alloc_error_hook);
}

#[wasm_bindgen(js_name = "getNemoVersion")]
pub fn nemo_version() -> Option<String> {
    option_env!("CARGO_PKG_VERSION").map(|version| version.into())
}<|MERGE_RESOLUTION|>--- conflicted
+++ resolved
@@ -190,17 +190,8 @@
         &self,
         resource: &Resource,
         _media_type: &str,
-<<<<<<< HEAD
-    ) -> Result<Option<Box<dyn std::io::BufRead>>, nemo_physical::error::ReadingError> {
-        let res = match resource {
-            Resource::Path(path) => path,
-            Resource::Iri { iri, .. } => &iri.to_string()
-        };
-        if let Some(blob) = self.blobs.get(res) {
-=======
     ) -> Result<Option<Box<dyn std::io::Read>>, nemo_physical::error::ReadingError> {
         if let Some(blob) = self.blobs.get(resource) {
->>>>>>> ff6df683
             let array_buffer: js_sys::ArrayBuffer = self
                 .file_reader_sync
                 .read_as_array_buffer(blob)
