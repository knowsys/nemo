--- conflicted
+++ resolved
@@ -27,13 +27,7 @@
 futures = "0.3.21"
 strum = "0.27.1"
 strum_macros = "0.27.1"
-<<<<<<< HEAD
-tokio = { version = "1.4.0", features = ["macros", "io-util", "rt-multi-thread", "io-std"], optional = true }
-tower-service = "0.3.2"
-lsp-document = "0.6.0"
-tower-lsp = "0.20.0"
-=======
 tokio = { version = "1.45.1", features = ["macros", "io-util", "rt-multi-thread", "io-std"], optional = true }
 tower-lsp = { version = "0.20.0", default-features = false }
 tower-service = "0.3.2"
->>>>>>> 5e331dbf
+lsp-document = "0.6.0"