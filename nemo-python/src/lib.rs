--- conflicted
+++ resolved
@@ -11,16 +11,9 @@
     io::{resource_providers::ResourceProviders, ExportManager, ImportManager},
     meta::timing::TimedCode,
     rule_model::{
-<<<<<<< HEAD
-        components::{fact::Fact, tag::Tag, term::primitive::Primitive, ComponentBehavior},
-=======
         components::{
-            fact::Fact,
-            tag::Tag,
-            term::{primitive::Primitive, Term},
-            ProgramComponent,
+            fact::Fact, tag::Tag, term::primitive::Primitive, term::Term, ComponentBehavior,
         },
->>>>>>> 70df0cc7
         error::ValidationErrorBuilder,
         substitution::Substitution,
     },
