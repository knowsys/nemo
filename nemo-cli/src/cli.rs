//! Contains structures and functionality for the binary
use std::path::PathBuf;

use nemo::{error::Error, execution::execution_parameters::ExportParameters, io::ExportManager};

/// Default export directory.
const DEFAULT_OUTPUT_DIRECTORY: &str = "results";

/// Possible settings for the export option.
#[derive(clap::ValueEnum, Clone, Copy, Default, Debug, PartialEq, Eq)]
pub(crate) enum Exporting {
    /// Export data as specified in program
    #[default]
    Keep,
    /// Disable all exports.
    None,
    /// Export all IDB predicates (those used in rule heads).
    Idb,
    /// Export all EDB predicates (those for which facts are given or imported).
    Edb,
    /// Export all predicates.
    All,
}

<<<<<<< HEAD
impl Into<ExportParameters> for Exporting {
    fn into(self) -> ExportParameters {
        match self {
            Exporting::Keep => ExportParameters::Keep,
            Exporting::None => ExportParameters::None,
            Exporting::Idb => ExportParameters::Idb,
            Exporting::Edb => ExportParameters::Edb,
            Exporting::All => ExportParameters::All,
        }
=======
/// Possible settings for the fact-printing option.
#[derive(clap::ValueEnum, Clone, Copy, Default, Debug, PartialEq, Eq)]
pub(crate) enum FactPrinting {
    /// Do not print facts for any predicate.
    #[default]
    None,
    /// Print facts for all IDB predicates (those used in rule heads).
    Idb,
    /// Print facts for all EDB predicates (those for which facts are given or imported).
    Edb,
    /// Print facts for all predicates.
    All,
}

impl FactPrinting {
    /// Whether printing is enabled for some predicates
    #[allow(dead_code)]
    pub(crate) fn is_enabled(&self) -> bool {
        !matches!(self, Self::None)
>>>>>>> 7f268be3
    }
}

/// Possible settings for the reporting option.
#[derive(clap::ValueEnum, Clone, Copy, Default, Debug, PartialEq, Eq)]
pub(crate) enum Reporting {
    /// Disable reporting.
    None,
    /// Print short report if no other results are printed. Otherwise disable reporting.
    #[default]
    Auto,
    /// Print short report.
    Short,
    /// Print short report and detailed memory timing.
    Time,
    /// Print short report and detailed memory usage.
    Mem,
    /// Print short report and all details on timing and memory usage.
    All,
}

/// Cli Arguments related to logging
#[derive(clap::Args, Debug)]
pub(crate) struct LoggingArgs {
    /// Increase log verbosity (multiple uses increase verbosity further)
    #[arg(short, long, action = clap::builder::ArgAction::Count, group = "verbosity")]
    verbose: u8,
    /// Reduce log verbosity to show only errors (equivalent to --log error)
    #[arg(short, long, group = "verbosity")]
    quiet: bool,
    /// Set log verbosity (default is "warn")
    #[arg(long = "log", value_parser=clap::builder::PossibleValuesParser::new(["error", "warn", "info", "debug", "trace"]), group = "verbosity")]
    log_level: Option<String>,
}

impl LoggingArgs {
    /// Initialising Logging
    ///
    /// Sets the logging verbosity to the given log-level in the following order:
    ///  * `Info`, `Debug`, `Trace`; depending on the count of `-v`
    ///  * `Error` when `-q` is used
    ///  * The `NMO_LOG` environment variable value
    ///  * `Warn` otherwise
    #[allow(dead_code)]
    pub(crate) fn initialize_logging(&self) {
        let mut builder = env_logger::Builder::new();

        // Default log level
        builder.filter_level(log::LevelFilter::Warn);

        builder.parse_env("NMO_LOG");
        if let Some(ref level) = self.log_level {
            builder.parse_filters(level);
        } else if self.quiet {
            builder.filter_level(log::LevelFilter::Error);
        } else if self.verbose > 0 {
            builder.filter_level(match self.verbose {
                1 => log::LevelFilter::Info,
                2 => log::LevelFilter::Debug,
                3 => log::LevelFilter::Trace,
                _ => log::LevelFilter::Warn,
            });
        }
        builder.init();
    }
}

/// Cli arguments related to file output
#[derive(Debug, clap::Args)]
pub(crate) struct OutputArgs {
    /// Override export directives in the program
    #[arg(short, long = "export", value_enum, default_value_t)]
    pub(crate) export_setting: Exporting,
    /// Base directory for exporting files
    #[arg(short='D', long = "export-dir", default_value = DEFAULT_OUTPUT_DIRECTORY)]
    export_directory: PathBuf,
    /// Replace any existing files during export
    #[arg(short, long = "overwrite-results", default_value = "false")]
    overwrite: bool,
    /// Use gzip to compress exports by default;
    /// does not affect export directives that already specify a compression
    #[arg(short, long = "gzip", default_value = "false")]
    gz: bool,
    /// Print all facts for the select predicates
    #[arg(long = "print-facts", value_enum, default_value_t)]
    pub(crate) print_facts_setting: FactPrinting,
}

impl OutputArgs {
    /// Creates an output file manager with the current options
    #[allow(dead_code)]
    pub(crate) fn export_manager(&self) -> Result<ExportManager, Error> {
        let export_manager = ExportManager::default()
            .set_base_path(self.export_directory.clone())
            .overwrite(self.overwrite)
            .compress(self.gz);
        Ok(export_manager)
    }
}

/// Cli arguments related to tracing
#[derive(Debug, clap::Args)]
pub(crate) struct TracingArgs {
    /// Facts for which a derivation trace should be computed;
    /// multiple facts can be separated by a semicolon, e.g. "P(a, b);Q(c)".
    #[arg(long = "trace", value_delimiter = ';', group = "trace-input")]
    pub(crate) facts: Option<Vec<String>>,
    /// Specify one or multiple input files for the facts that should be traced.
    /// The file format is the same as for the "trace" CLI argument.
    #[arg(long = "trace-input-file", value_parser, group = "trace-input")]
    pub(crate) input_file: Option<Vec<PathBuf>>,
    /// File to export the trace to
    #[arg(long = "trace-output", requires = "trace-input")]
    pub(crate) output_file: Option<PathBuf>,
}

/// Nemo CLI
#[derive(clap::Parser, Debug)]
#[command(author, version, about)]
pub struct CliApp {
    /// One or more rule program files
    #[arg(value_parser, required = true)]
    pub(crate) rules: Vec<PathBuf>,
    /// Arguments related to output
    #[command(flatten)]
    pub(crate) output: OutputArgs,
    /// Base directory for importing files (default is working directory)
    #[arg(short = 'I', long = "import-dir")]
    pub(crate) import_directory: Option<PathBuf>,
    /// Arguments related to tracing
    #[command(flatten)]
    pub(crate) tracing: TracingArgs,
    /// Control amount of reporting printed by the program
    #[arg(long = "report", value_enum, default_value_t)]
    pub(crate) reporting: Reporting,
    /// Arguments related to logging
    #[command(flatten)]
    pub(crate) logging: LoggingArgs,
    /// Overwrite global parameters in the rule file
    #[arg(long = "param")]
    pub(crate) parameters: Vec<ParamKeyValue>,
    /// Disable warnings when validating rule files
    #[arg(long = "no-warnings")]
    pub(crate) disable_warnings: bool,
}

/// Key-Value pair for global variable
#[derive(Debug, Clone)]
pub(crate) struct ParamKeyValue {
<<<<<<< HEAD
    /// Key: Global variable
    pub(crate) key: String,
    /// Value
    pub(crate) value: String,
=======
    #[allow(dead_code)]
    pub(crate) key: String,
    #[allow(dead_code)]
    pub(crate) value: GroundTerm,
>>>>>>> 7f268be3
}

impl clap::builder::ValueParserFactory for ParamKeyValue {
    type Parser = ParamKeyValueParser;

    fn value_parser() -> Self::Parser {
        ParamKeyValueParser
    }
}

#[derive(Clone, Copy)]
pub(crate) struct ParamKeyValueParser;
impl clap::builder::TypedValueParser for ParamKeyValueParser {
    type Value = ParamKeyValue;

    fn parse_ref(
        &self,
        cmd: &clap::Command,
        arg: Option<&clap::Arg>,
        value: &std::ffi::OsStr,
    ) -> Result<Self::Value, clap::Error> {
        let inner = clap::builder::StringValueParser::new();
        let val = inner.parse_ref(cmd, arg, value)?;
        let Some((key, value)) = val.split_once('=') else {
            return Err(clap::Error::new(clap::error::ErrorKind::InvalidValue).with_cmd(cmd));
        };

        Ok(ParamKeyValue {
            key: key.to_owned(),
            value: value.to_owned(),
        })
    }
}<|MERGE_RESOLUTION|>--- conflicted
+++ resolved
@@ -22,7 +22,6 @@
     All,
 }
 
-<<<<<<< HEAD
 impl Into<ExportParameters> for Exporting {
     fn into(self) -> ExportParameters {
         match self {
@@ -32,7 +31,9 @@
             Exporting::Edb => ExportParameters::Edb,
             Exporting::All => ExportParameters::All,
         }
-=======
+    }
+}
+
 /// Possible settings for the fact-printing option.
 #[derive(clap::ValueEnum, Clone, Copy, Default, Debug, PartialEq, Eq)]
 pub(crate) enum FactPrinting {
@@ -52,7 +53,6 @@
     #[allow(dead_code)]
     pub(crate) fn is_enabled(&self) -> bool {
         !matches!(self, Self::None)
->>>>>>> 7f268be3
     }
 }
 
@@ -202,17 +202,10 @@
 /// Key-Value pair for global variable
 #[derive(Debug, Clone)]
 pub(crate) struct ParamKeyValue {
-<<<<<<< HEAD
     /// Key: Global variable
     pub(crate) key: String,
     /// Value
     pub(crate) value: String,
-=======
-    #[allow(dead_code)]
-    pub(crate) key: String,
-    #[allow(dead_code)]
-    pub(crate) value: GroundTerm,
->>>>>>> 7f268be3
 }
 
 impl clap::builder::ValueParserFactory for ParamKeyValue {
