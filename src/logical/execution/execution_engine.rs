--- conflicted
+++ resolved
@@ -1,10 +1,10 @@
 //! Functionality which handles the execution of a program
 
-use std::{cell::Ref, collections::HashMap};
+use std::collections::HashMap;
 
 use crate::{
     error::Error,
-    io::dsv::CSVWriter,
+    io::RecordWriter,
     logical::{
         model::{DataSource, Identifier, Program},
         program_analysis::analysis::ProgramAnalysis,
@@ -12,15 +12,10 @@
         TableManager,
     },
     meta::TimedCode,
-<<<<<<< HEAD
     physical::{
         datatypes::DataValueT,
-        management::database::{Dict, TableId, TableSource},
-        tabular::table_types::trie::Trie,
+        management::database::{TableId, TableSource},
     },
-=======
-    physical::{datatypes::DataValueT, management::database::TableSource},
->>>>>>> 40a1625b
 };
 
 use super::{rule_execution::RuleExecution, selection_strategy::strategy::RuleSelectionStrategy};
@@ -247,62 +242,27 @@
         Ok(())
     }
 
-<<<<<<< HEAD
     /// Combine the output tries that resulted form the execution.
     pub fn combine_results(&mut self) -> Result<Vec<(Identifier, Option<TableId>)>, Error> {
         let mut result_ids = Vec::new();
-=======
-    /// Write the output tries that resulted form the execution to disk as CSV.
-    pub fn write_all_results(&mut self, writer: &CSVWriter) -> Result<(), Error> {
->>>>>>> 40a1625b
         for predicate in &self.analysis.derived_predicates {
             if !self.program.idb_predicates().contains(predicate) {
                 continue;
             }
 
-            if let Some(combined_id) = self.table_manager.combine_predicate(predicate.clone())? {
-<<<<<<< HEAD
-                result_ids.push((predicate.clone(), Some(combined_id)));
-            } else {
-                result_ids.push((predicate.clone(), None))
-            }
+            let table_id = self.table_manager.combine_predicate(predicate.clone())?;
+            result_ids.push((predicate.clone(), table_id));
         }
 
         Ok(result_ids)
     }
 
-    /// Returns a reference to the constants dictionary
-    pub fn get_dict(&self) -> Ref<'_, Dict> {
-        self.table_manager.get_dict()
-    }
-
     /// Returns a reference to the Trie corresponding to the table_id
-    pub fn table_from_id(&self, id: TableId) -> &Trie {
-        self.table_manager.table_from_id(id)
-=======
-                self.table_manager
-                    .write_table_to_disk(writer, predicate, combined_id)?;
-            } else {
-                writer.create_file(predicate)?;
-            }
-        }
-
-        Ok(())
-    }
-
-    /// Write tries for all IDB predicates to disk as CSV if present.
-    pub fn write_idb_results(&mut self, writer: &CSVWriter) -> Result<(), Error> {
-        let idbs = self.program.idb_predicates();
-        for predicate in idbs {
-            if let Some(combined_id) = self.table_manager.combine_predicate(predicate.clone())? {
-                self.table_manager
-                    .write_table_to_disk(writer, &predicate, combined_id)?
-            } else {
-                writer.create_file(&predicate)?;
-            }
-        }
-
-        Ok(())
->>>>>>> 40a1625b
+    pub fn write_predicate_to_disk(
+        &self,
+        writer: &mut impl RecordWriter,
+        table_id: TableId,
+    ) -> Result<(), Error> {
+        self.table_manager.write_table_to_disk(writer, table_id)
     }
 }