//! Functionality that is useful for planing a rule application but is not specific to either part.

use std::{
    collections::{HashMap, HashSet},
    ops::Range,
};

use crate::{
    logical::{
        model::{Atom, Filter, FilterOperation, Identifier, Term, Variable},
        program_analysis::{analysis::RuleAnalysis, variable_order::VariableOrder},
        types::LogicalTypeEnum,
        TableManager,
    },
    physical::{
        management::{
            database::TableId,
            execution_plan::{ExecutionNodeRef, ExecutionPlan},
        },
        tabular::operations::{
            triescan_append::AppendInstruction, triescan_select::SelectEqualClasses,
            ValueAssignment,
        },
        util::interval::{Interval, IntervalBound},
    },
};

/// This function replaces each variable in the atom with its position in the variable ordering
/// Example:
///     * a(x, y, z) with atom order [0, 1, 2] and variable order [y, z, x] results in [1, 2, 0]
/// This function for computing JoinBindings:
///         - Example: For a leapfrog join a(x, y, z) b(z, y) with order [x, y, z] you'd obtain [[0, 1, 2], [2, 1]]
pub(super) fn atom_binding(atom: &Atom, variable_order: &VariableOrder) -> Vec<usize> {
    atom.terms().iter().map(|t| if let Term::Variable(variable) = t {
        *variable_order.get(variable).unwrap()
    } else {
        panic!("It is assumed that this function is only called on atoms which only contain variables.");
    }).collect()
}

/// Calculate helper structures that define the filters that need to be applied.
/// TODO: Revise this when updating the type system.
pub(super) fn compute_filters(
    body_variables: &HashSet<Variable>,
    variable_order: &VariableOrder,
    filters: &[Filter],
    variable_types: &HashMap<Variable, LogicalTypeEnum>,
) -> (SelectEqualClasses, Vec<ValueAssignment>) {
    let mut body_variables_sorted: Vec<Variable> = body_variables.clone().into_iter().collect();
    body_variables_sorted.sort_by(|a, b| variable_order.get(a).cmp(&variable_order.get(b)));

    let mut body_variables_sorted = body_variables.iter().collect::<Vec<_>>();
    body_variables_sorted.sort_by(|a, b| {
        variable_order
            .get(a)
            .unwrap()
            .cmp(variable_order.get(b).unwrap())
    });
    let mut variable_to_columnindex = HashMap::new();
    for (index, variable) in body_variables_sorted.iter().enumerate() {
        variable_to_columnindex.insert(*variable, index);
    }

    let mut filter_assignments = Vec::<ValueAssignment>::new();
    let mut filter_classes = Vec::<HashSet<&Variable>>::new();
    for filter in filters {
        match &filter.rhs {
            Term::Variable(right_variable) => {
                let left_variable = &filter.lhs;

                let left_index = filter_classes
                    .iter()
                    .position(|s| s.contains(left_variable));
                let right_index = filter_classes
                    .iter()
                    .position(|s| s.contains(right_variable));

                match left_index {
                    Some(li) => match right_index {
                        Some(ri) => match ri.cmp(&li) {
                            std::cmp::Ordering::Less => {
                                let other_set = filter_classes[li].clone();
                                filter_classes[ri].extend(other_set);

                                filter_classes.remove(li);
                            }
                            std::cmp::Ordering::Equal => todo!(),
                            std::cmp::Ordering::Greater => {
                                let other_set = filter_classes[ri].clone();
                                filter_classes[li].extend(other_set);

                                filter_classes.remove(ri);
                            }
                        },
                        None => {
                            filter_classes[li].insert(right_variable);
                        }
                    },
                    None => match right_index {
                        Some(ri) => {
                            filter_classes[ri].insert(left_variable);
                        }
                        None => {
                            let mut new_set = HashSet::new();
                            new_set.insert(left_variable);
                            new_set.insert(right_variable);

                            filter_classes.push(new_set);
                        }
                    },
                }
            }
            _ => {
                let right_value = variable_types
                    .get(&filter.left)
                    .unwrap()
                    .ground_term_to_data_value_t(filter.right.clone()).expect("Trying to convert a ground type into an invalid logical type. Should have been prevented by the type checker.");
                let interval = filter_operation_to_interval(&filter.operation, right_value);

                filter_assignments.push(ValueAssignment {
<<<<<<< HEAD
                    column_idx: *variable_to_columnindex.get(&filter.left).unwrap(),
                    interval,
=======
                    column_idx: *variable_to_columnindex.get(&filter.lhs).unwrap(),
                    value: variable_types
                        .get(&filter.lhs)
                        .unwrap()
                        .ground_term_to_data_value_t(filter.rhs.clone()).expect("Trying to convert a ground type into an invalid logical type. Should have been prevented by the type checker."),
>>>>>>> 7ee6f61e
                });
            }
        }
    }

    let filter_classes: SelectEqualClasses = filter_classes
        .iter()
        .map(|s| {
            let mut r = s
                .iter()
                .map(|v| *variable_to_columnindex.get(v).unwrap())
                .collect::<Vec<usize>>();
            r.sort();
            r
        })
        .collect();

    (filter_classes, filter_assignments)
}

fn filter_operation_to_interval<T: Clone>(operation: &FilterOperation, value: T) -> Interval<T> {
    match operation {
        FilterOperation::Equals => Interval::single(value),
        FilterOperation::LessThan => {
            Interval::new(IntervalBound::Unbounded, IntervalBound::Exclusive(value))
        }
        FilterOperation::GreaterThan => {
            Interval::new(IntervalBound::Exclusive(value), IntervalBound::Unbounded)
        }
        FilterOperation::LessThanEq => {
            Interval::new(IntervalBound::Unbounded, IntervalBound::Inclusive(value))
        }
        FilterOperation::GreaterThanEq => {
            Interval::new(IntervalBound::Inclusive(value), IntervalBound::Unbounded)
        }
    }
}

/// Compute the subplan that represents the union of a tables within a certain step range.
pub(super) fn subplan_union(
    plan: &mut ExecutionPlan,
    manager: &TableManager,
    predicate: Identifier,
    steps: &Range<usize>,
) -> ExecutionNodeRef {
    let base_tables: Vec<TableId> = manager.tables_in_range(predicate, steps);

    let mut union_node = plan.union_empty();
    for table_id in base_tables.into_iter() {
        let base_node = plan.fetch_existing(table_id);
        union_node.add_subnode(base_node);
    }

    union_node
}

/// Derived from head atoms which may contain duplicate (non-existential) variables or constants.
/// Represents a normal form which only contains non-duplicate universal variables and
/// the respective [`AppendInstruction`]s to obtain the intended result.
#[derive(Debug)]
pub(super) struct HeadInstruction {
    /// Reduced form of the the atom which only contains duplicate variables, constants or existential variables.
    pub reduced_atom: Atom,
    /// The [`AppendInstruction`]s to get the original atom.
    pub append_instructions: Vec<Vec<AppendInstruction>>,
    /// The arity of the original atom.
    pub _arity: usize,
}

/// Given an atom, bring compute the corresponding [`HeadInstruction`].
/// TODO: This needs to be revised once the Type System on the logical layer has been implemented.
pub(super) fn head_instruction_from_atom(atom: &Atom, analysis: &RuleAnalysis) -> HeadInstruction {
    let arity = atom.terms().len();
    let mut reduced_terms = Vec::<Term>::with_capacity(arity);
    let mut append_instructions = Vec::<Vec<AppendInstruction>>::new();

    append_instructions.push(vec![]);
    let mut current_append_vector = &mut append_instructions[0];

    let mut variable_map = HashMap::<Identifier, usize>::new();

    for (logical_type, term) in atom.terms().iter().enumerate().map(|(i, t)| {
        (
            analysis.predicate_types.get(&atom.predicate()).unwrap()[i],
            t,
        )
    }) {
        if let Term::Variable(variable) = term {
            let variable_identifier = match variable {
                Variable::Universal(id) => id,
                Variable::Existential(id) => id,
            };

            if let Some(repeat_index) = variable_map.get(variable_identifier) {
                let instruction = AppendInstruction::RepeatColumn(*repeat_index);
                current_append_vector.push(instruction);
            } else {
                let reduced_index = reduced_terms.len();
                reduced_terms.push(Term::Variable(variable.clone()));

                variable_map.insert(variable_identifier.clone(), reduced_index);

                append_instructions.push(vec![]);
                current_append_vector = append_instructions.last_mut().unwrap();
            }
        } else {
            let data_value_t = logical_type.ground_term_to_data_value_t(term.clone()).expect("Trying to convert a ground type into an invalid logical type. Should have been prevented by the type checker.");
            let instruction = AppendInstruction::Constant(data_value_t);
            current_append_vector.push(instruction);
        }
    }

    let reduced_atom = Atom::new(atom.predicate(), reduced_terms);

    HeadInstruction {
        reduced_atom,
        append_instructions,
        _arity: arity,
    }
}

pub(super) fn cut_last_layers(
    variable_order: &VariableOrder,
    used_variables: &HashSet<Variable>,
) -> usize {
    if variable_order.is_empty() || used_variables.is_empty() {
        return 0;
    }

    let mut last_index = 0;
    let variable_order_list = variable_order.as_ordered_list();

    for (index, variable) in variable_order_list.iter().enumerate() {
        if used_variables.contains(variable) {
            last_index = index;
        }
    }

    variable_order.len() - last_index - 1
}<|MERGE_RESOLUTION|>--- conflicted
+++ resolved
@@ -112,22 +112,14 @@
             }
             _ => {
                 let right_value = variable_types
-                    .get(&filter.left)
+                    .get(&filter.lhs)
                     .unwrap()
-                    .ground_term_to_data_value_t(filter.right.clone()).expect("Trying to convert a ground type into an invalid logical type. Should have been prevented by the type checker.");
+                    .ground_term_to_data_value_t(filter.rhs.clone()).expect("Trying to convert a ground type into an invalid logical type. Should have been prevented by the type checker.");
                 let interval = filter_operation_to_interval(&filter.operation, right_value);
 
                 filter_assignments.push(ValueAssignment {
-<<<<<<< HEAD
-                    column_idx: *variable_to_columnindex.get(&filter.left).unwrap(),
+                    column_idx: *variable_to_columnindex.get(&filter.lhs).unwrap(),
                     interval,
-=======
-                    column_idx: *variable_to_columnindex.get(&filter.lhs).unwrap(),
-                    value: variable_types
-                        .get(&filter.lhs)
-                        .unwrap()
-                        .ground_term_to_data_value_t(filter.rhs.clone()).expect("Trying to convert a ground type into an invalid logical type. Should have been prevented by the type checker."),
->>>>>>> 7ee6f61e
                 });
             }
         }
