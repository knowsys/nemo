--- conflicted
+++ resolved
@@ -496,11 +496,10 @@
             // check for comparisons
             for filter in rule.filters() {
                 if filter.operation != FilterOperation::Equals {
-<<<<<<< HEAD
-                    if let Term::Variable(_) = filter.right {
+                    if let Term::Variable(_) = filter.rhs {
                         return Err(Error::UnsupportedFeatureComparison);
                     }
-=======
+
                     return Err(RuleAnalysisError::UnsupportedFeatureComparison);
                 }
             }
@@ -510,7 +509,6 @@
                 let arity = atom.terms().len();
                 if arity != *arities.entry(atom.predicate()).or_insert(arity) {
                     return Err(RuleAnalysisError::UnsupportedFeaturePredicateOverloading);
->>>>>>> 7ee6f61e
                 }
             }
         }
