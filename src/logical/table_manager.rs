//! Managing of tables

use super::{model::Identifier, types::LogicalTypeEnum};
use crate::{
    error::Error,
    io::dsv::CSVWriter,
    physical::{
        management::{
            database::{ColumnOrder, Dict, TableId, TableSource},
            execution_plan::ExecutionNodeRef,
            DatabaseInstance, ExecutionPlan,
        },
        tabular::{table_types::trie::Trie, traits::table_schema::TableSchema},
        util::mapping::permutation::Permutation,
    },
};
use std::{cell::Ref, cmp::Ordering, collections::HashMap, hash::Hash, ops::Range};

/// Indicates that the table contains the union of successive tables.
/// For example assume that for predicate p there were tables derived in steps 2, 4, 7, 10, 11.
/// The range [4, 10] would be represented with `SubtableRange { start: 1, len: 3 }`.
#[derive(Debug, PartialEq, Eq, Clone, Hash, Copy)]
pub struct SubtableRange {
    start: usize,
    len: usize,
}

impl SubtableRange {
    /// Return the start and (the included) end point of this range.
    pub fn start_end(&self) -> (usize, usize) {
        (self.start, self.start + self.len - 1)
    }
}

impl Ord for SubtableRange {
    fn cmp(&self, other: &Self) -> Ordering {
        let start_cmp = self.start.cmp(&other.start);
        if let Ordering::Equal = start_cmp {
            self.len.cmp(&other.len)
        } else {
            start_cmp
        }
    }
}

impl PartialOrd for SubtableRange {
    fn partial_cmp(&self, other: &Self) -> Option<Ordering> {
        Some(self.cmp(other))
    }
}

#[derive(Debug, Default)]
struct SubtableHandler {
    single: Vec<(usize, TableId)>,
    combined: Vec<(SubtableRange, TableId)>,
}

impl SubtableHandler {
    /// A table may either be created as a result of a rule application at some step
    /// or may represent a union of many previously computed tables.
    /// Say, we have a table whose contents have been computed at steps 2, 4, 7, 10, 11.
    /// On the outside, we might now refer to all tables between steps 3 and 11 (exclusive).
    /// Representing this as [3, 11) is ambigious as [4, 11) refers to the same three tables.
    /// Hence, we translate both representations to `TableCover { start: 1, len: 3}`.
    ///
    /// This function performs the translation illustrated above.
    fn normalize_range(&self, range: &Range<usize>) -> SubtableRange {
        let mut normalized_start: usize = 0;
        let mut normalized_len: usize = 0;

        let mut start_set = false;
        for (index, step) in self.single_steps().enumerate() {
            if !start_set && *step >= range.start {
                normalized_start = index;
                start_set = true
            }

            if start_set && *step >= range.end {
                break;
            }

            if start_set {
                normalized_len += 1;
            }
        }

        SubtableRange {
            start: normalized_start,
            len: normalized_len,
        }
    }

    fn single_steps(&self) -> impl Iterator<Item = &usize> {
        self.single.iter().map(|(s, _)| s)
    }

    pub fn last_step(&self) -> Option<usize> {
        self.single_steps().last().copied()
    }

    pub fn subtable(&self, step: usize) -> Option<TableId> {
        let postion = *self.single_steps().find(|&&s| s == step)?;
        Some(self.single[postion].1)
    }

    pub fn add_single_table(&mut self, step: usize, id: TableId) {
        debug_assert!(self.single.is_empty() || (self.single.last().unwrap().0 < step));
        self.single.push((step, id));
    }

    pub fn add_combined_table(&mut self, range: &Range<usize>, id: TableId) {
        let cover = self.normalize_range(range);
        if cover.len <= 1 {
            return;
        }

        self.combined.push((cover, id));

        // Sorting is done here because it is assumed by the function `self.cover_range`
        self.combined.sort_by(|x, y| x.0.cmp(&y.0));
    }

    pub fn cover_range(&self, range: &Range<usize>) -> Vec<TableId> {
        let mut result = Vec::<TableId>::new();
        if self.single.is_empty() {
            return result;
        }

        let normalized_range = self.normalize_range(range);
        if normalized_range.len == 0 {
            return result;
        }

        let (target_start, target_end) = normalized_range.start_end();

        // Algorithm is inspired by:
        // https://www.geeksforgeeks.org/minimum-number-of-intervals-to-cover-the-target-interval

        let mut current_start = target_start;
        let mut current_end = target_start;
        let mut current_id = self.single[current_start].1;

        // Iterate over all the intervals
        for (range, id) in &self.combined {
            let (range_start, range_end) = range.start_end();

            if range_start > target_end {
                break;
            }

            if range_start < target_start {
                continue;
            }

            if range_start > current_start {
                result.push(current_id);

                for step in current_end + 1..range_start {
                    result.push(self.single[step].1);
                }

                current_start = current_end + 1;
                current_end = current_start;
                current_id = self.single[current_start].1;
            }

            if range_end <= target_end && range_end > current_end {
                current_end = range_end;
                current_id = *id;
            }
        }

        if current_end <= target_end {
            result.push(current_id);
        }

        for step in current_end + 1..=target_end {
            result.push(self.single[step].1);
        }
        result
    }
}

#[derive(Debug)]
struct PredicateInfo {
    schema: TableSchema,
}

/// Identifier of a subtable in a chase sequence.
#[derive(Debug, Clone)]
pub struct SubtableIdentifier {
    predicate: Identifier,
    step: usize,
}

impl SubtableIdentifier {
    /// Create a new [`SubtableIdentifier`].
    pub fn new(predicate: Identifier, step: usize) -> Self {
        Self { predicate, step }
    }
}

/// A execution plan that will result in the creation of new chase subtables.
#[derive(Debug, Default)]
pub struct SubtableExecutionPlan {
    /// The execution plan.
    execution_plan: ExecutionPlan,
    /// Each tree in the plan that will result in a new permanent table
    /// will have an associated [`SubtableIdentifier`].
    map_subtrees: HashMap<usize, SubtableIdentifier>,
}

impl SubtableExecutionPlan {
    /// Add a temporary table to the plan.
    pub fn add_temporary_table(&mut self, node: ExecutionNodeRef, tree_name: &str) -> usize {
        self.execution_plan.write_temporary(node, tree_name)
    }

    /// Add a permanent table ot the plan-
    pub fn add_permanent_table(
        &mut self,
        node: ExecutionNodeRef,
        tree_name: &str,
        table_name: &str,
        subtable_id: SubtableIdentifier,
    ) -> usize {
        let node_id = self
            .execution_plan
            .write_permanent(node, tree_name, table_name);
        self.map_subtrees.insert(node_id, subtable_id);

        node_id
    }

    /// Return a reference to the underlying [`ExecutionPlan`].
    pub fn plan(&self) -> &ExecutionPlan {
        &self.execution_plan
    }

    /// Return a mutable reference to the underlying [`ExecutionPlan`].
    pub fn plan_mut(&mut self) -> &mut ExecutionPlan {
        &mut self.execution_plan
    }
}

/// Manager object for handling tables that are the result
/// of a seminaive existential rules evaluation process.
#[derive(Debug)]
pub struct TableManager {
    /// [`DatabaseInstance`] managing all existing tables.
    database: DatabaseInstance,

    /// Map containg all the ids of all the sub tables associated with a predicate.
    predicate_subtables: HashMap<Identifier, SubtableHandler>,

    /// Mapping predicate identifiers to a [`PredicateInfo`] which contains relevant information.
    predicate_to_info: HashMap<Identifier, PredicateInfo>,
}

impl Default for TableManager {
    fn default() -> Self {
        Self::new()
    }
}

impl TableManager {
    /// Create new [`TableManager`].
    pub fn new() -> Self {
        Self {
            database: DatabaseInstance::new(),
            predicate_subtables: HashMap::new(),
            predicate_to_info: HashMap::new(),
        }
    }

    /// Return the [`TableId`] that is associated with a given subtable.
    /// Returns `None` if the predicate does not exist.
    fn table_id(&self, subtable: &SubtableIdentifier) -> Option<TableId> {
        self.predicate_subtables
            .get(&subtable.predicate)?
            .subtable(subtable.step)
    }

    /// Return the step number of the last subtable that was added under a predicate.
    /// Returns `None` if the predicate has no subtables.
    pub fn last_step(&self, predicate: Identifier) -> Option<usize> {
        self.predicate_subtables.get(&predicate)?.last_step()
    }

    /// Write the Trie associated with the given id to CSV.
    /// Uses the default [`ColumnOrder`]
    /// Panics if there is no trie associated with the given id.
<<<<<<< HEAD
    pub fn table_from_id(&self, id: TableId) -> &Trie {
        self.database.get_trie(id, &ColumnOrder::default())
=======
    pub fn write_table_to_disk(
        &self,
        writer: &CSVWriter,
        pred: &Identifier,
        id: TableId,
    ) -> Result<(), Error> {
        writer.write_predicate(
            pred,
            self.database.table_schema(id),
            self.database
                .get_trie(id, &ColumnOrder::default())
                .as_column_vector(),
            &self.database.get_dict_constants(),
        )
>>>>>>> 40a1625b
    }

    /// Combine all subtables of a predicate into one table
    /// and return the [`TableId`] of that new table.
    pub fn combine_predicate(&mut self, predicate: Identifier) -> Result<Option<TableId>, Error> {
        match self.last_step(predicate.clone()) {
            Some(last_step) => self.combine_tables(predicate, 0..(last_step + 1)),
            None => Ok(None),
        }
    }

    /// Generates an appropriate table name for subtable.
    pub fn generate_table_name(
        &self,
        predicate: Identifier,
        order: &ColumnOrder,
        step: usize,
    ) -> String {
        let predicate_name = predicate.name();
        let order_string = format!("{order:?}");

        format!("{predicate_name} ({step}) {order_string}")
    }

    /// Generates an appropriate table name for a table that represents multiple subtables.
    fn generate_table_name_combined(
        &self,
        predicate: Identifier,
        order: &ColumnOrder,
        steps: &Range<usize>,
    ) -> String {
        let predicate_name = predicate.name();
        let order_string = format!("{order:?}");

        format!(
            "{predicate_name} ({}-{}) {order_string}",
            steps.start, steps.end
        )
    }

    /// Generates an appropriate table name for a table that is a reordered version of another.
    fn generate_table_name_reference(
        &self,
        predicate: Identifier,
        step: usize,
        referenced_table_id: TableId,
        permutation: &Permutation,
    ) -> String {
        let predicate_name = predicate.name();
        let referenced_table_name = self.database.table_name(referenced_table_id);

        format!("{predicate_name} ({step}) -> {referenced_table_name} {permutation}")
    }

    /// Intitializes helper structures that are needed for handling the table associated with the predicate.
    /// Must be done before calling functions that add tables to that predicate.
    pub fn register_predicate(&mut self, predicate: Identifier, types: Vec<LogicalTypeEnum>) {
        let predicate_info = PredicateInfo {
            schema: TableSchema::from_vec(types.iter().copied().map(Into::into).collect()),
        };

        self.predicate_to_info
            .insert(predicate.clone(), predicate_info);
        self.predicate_subtables
            .insert(predicate, SubtableHandler::default());
    }

    fn add_subtable(&mut self, subtable: SubtableIdentifier, table_id: TableId) {
        let subtable_handler = self
            .predicate_subtables
            .get_mut(&subtable.predicate)
            .expect("Predicate should be registered before calling this function");

        subtable_handler.add_single_table(subtable.step, table_id);
    }

    /// Add a table that represents the input facts for some predicate for the chase procedure.
    /// Predicate must be registered before calling this function.
    pub fn add_edb(&mut self, predicate: Identifier, sources: Vec<TableSource>) {
        let edb_order = ColumnOrder::default();
        const EDB_STEP: usize = 0;

        let schema = self
            .predicate_to_info
            .get(&predicate)
            .expect("Predicate should be registered before calling this function")
            .schema
            .clone();
        let name = self.generate_table_name(predicate.clone(), &edb_order, EDB_STEP);

        let table_id = self.database.register_table(&name, schema);
        self.database.add_sources(table_id, edb_order, sources);

        self.add_subtable(SubtableIdentifier::new(predicate, EDB_STEP), table_id)
    }

    /// Add a [`Trie`] as a subtable of a predicate.
    /// Predicate must be registered before calling this function.
    pub fn add_table(
        &mut self,
        predicate: Identifier,
        step: usize,
        order: ColumnOrder,
        trie: Trie,
    ) {
        let schema = self
            .predicate_to_info
            .get(&predicate)
            .expect("Predicate should be registered before calling this function")
            .schema
            .clone();
        let name = self.generate_table_name(predicate.clone(), &order, step);

        let table_id = self.database.register_add_trie(&name, schema, order, trie);
        self.add_subtable(SubtableIdentifier::new(predicate, step), table_id);
    }

    /// Add a reference to another table under a new name.
    /// Predicate must be registered before calling this function and referenced table must exist.
    pub fn add_reference(
        &mut self,
        subtable: SubtableIdentifier,
        referenced_subtable: SubtableIdentifier,
        permutation: Permutation,
    ) {
        let referenced_id = self
            .table_id(&referenced_subtable)
            .expect("Referenced table does not exist.");

        let schema = self
            .predicate_to_info
            .get(&subtable.predicate)
            .expect("Predicate should be registered before calling this function")
            .schema
            .clone();
        let name = self.generate_table_name_reference(
            subtable.predicate.clone(),
            subtable.step,
            referenced_id,
            &permutation,
        );

        let table_id = self.database.register_table(&name, schema);
        self.database
            .add_reference(table_id, referenced_id, permutation);

        self.add_subtable(subtable, table_id);
    }

    /// Return the ids of all subtables of a predicate within a certain range of steps.
    pub fn tables_in_range(&self, predicate: Identifier, range: &Range<usize>) -> Vec<TableId> {
        self.predicate_subtables
            .get(&predicate)
            .map(|handler| handler.cover_range(range))
            .unwrap_or_default()
    }

    /// Combine subtables in a certain range into one larger table.
    pub fn combine_tables(
        &mut self,
        predicate: Identifier,
        range: Range<usize>,
    ) -> Result<Option<TableId>, Error> {
        let combined_order: ColumnOrder = ColumnOrder::default();

        let tables = self.tables_in_range(predicate.clone(), &range);

        if tables.is_empty() {
            return Ok(None);
        }

        let name = self.generate_table_name_combined(predicate.clone(), &combined_order, &range);

        let mut union_plan = ExecutionPlan::default();
        let fetch_nodes = tables
            .iter()
            .map(|id| union_plan.fetch_existing(*id))
            .collect();
        let union_node = union_plan.union(fetch_nodes);
        let plan_id = union_plan.write_permanent(union_node, "Combinding Tables", &name);

        let execution_result = self.database.execute_plan(union_plan)?;
        let table_id = execution_result
            .get(&plan_id)
            .expect("Combining multiple non-empty tables should result in a non-empty table.");

        self.predicate_subtables
            .get_mut(&predicate)
            .expect("Function should have been left earlier if this is the case.")
            .add_combined_table(&range, *table_id);

        Ok(Some(*table_id))
    }

    /// Execute a plan and add the results as subtables to the manager.
    pub fn execute_plan(
        &mut self,
        subtable_plan: SubtableExecutionPlan,
    ) -> Result<Vec<Identifier>, Error> {
        let result = self.database.execute_plan(subtable_plan.execution_plan)?;

        let mut updated_predicates = Vec::new();
        for (plan_id, table_id) in result {
            let subtable = subtable_plan.map_subtrees.get(&plan_id).unwrap();
            updated_predicates.push(subtable.predicate.clone());

            self.add_subtable(subtable.clone(), table_id);
        }

        Ok(updated_predicates)
    }

    /// Returns a reference to the constants dictionary
    pub fn get_dict(&self) -> Ref<'_, Dict> {
        self.database.get_dict_constants()
    }
}

#[cfg(test)]
mod test {
    use std::{collections::HashSet, ops::Range};

    use crate::physical::management::database::TableId;

    use super::SubtableHandler;

    fn handler_from_table_steps(
        steps: &[usize],
        ranges: &[Range<usize>],
        expected_ranges: &[Range<usize>],
    ) -> (SubtableHandler, HashSet<TableId>) {
        let expected_set: HashSet<Range<usize>> = expected_ranges.iter().cloned().collect();

        let mut handler = SubtableHandler::default();
        let mut expected_ids = HashSet::<TableId>::new();
        let mut id = TableId::default();

        let intervals = steps
            .iter()
            .map(|&s| s..(s + 1))
            .chain(ranges.iter().cloned());

        for interval in intervals {
            let id = id.increment();

            if interval.len() == 1 {
                handler.add_single_table(interval.start, id);
            } else {
                handler.add_combined_table(&interval, id);
            }

            if expected_set.contains(&interval) {
                expected_ids.insert(id);
            }
        }

        (handler, expected_ids)
    }

    fn compare_covering(
        steps: &[usize],
        ranges: &[Range<usize>],
        expected_ranges: &[Range<usize>],
        target: &Range<usize>,
    ) {
        let (handler, expected_ids) = handler_from_table_steps(steps, ranges, expected_ranges);
        let answer: HashSet<TableId> = handler.cover_range(target).iter().cloned().collect();

        assert_eq!(answer, expected_ids);
    }

    #[test]
    fn test_cover() {
        let steps = vec![1, 2, 4, 10];
        let ranges = vec![1..6, 2..11];
        let target = 1..11;
        let expected_ranges = vec![1..6, 10..11];
        compare_covering(&steps, &ranges, &expected_ranges, &target);

        let target = 1..13;
        compare_covering(&steps, &ranges, &expected_ranges, &target);

        let target = 0..11;
        compare_covering(&steps, &ranges, &expected_ranges, &target);

        let steps = vec![0, 1];
        let ranges = vec![];
        let expected_ranges = vec![0..1, 1..2];
        let target = 0..2;
        compare_covering(&steps, &ranges, &expected_ranges, &target);

        let steps = vec![1, 4, 6, 7, 12];
        let ranges = vec![4..8, 6..13, 1..5];
        let target = 0..5;
        let expected_ranges = vec![1..5];
        compare_covering(&steps, &ranges, &expected_ranges, &target);

        let target = 3..5;
        let expected_ranges = vec![4..5];
        compare_covering(&steps, &ranges, &expected_ranges, &target);

        let target = 3..13;
        let expected_ranges = vec![4..8, 12..13];
        compare_covering(&steps, &ranges, &expected_ranges, &target);

        let target = 0..30;
        let expected_ranges = vec![1..5, 6..13];
        compare_covering(&steps, &ranges, &expected_ranges, &target);

        let target = 6..8;
        let expected_ranges = vec![6..7, 7..8];
        compare_covering(&steps, &ranges, &expected_ranges, &target);
    }
}<|MERGE_RESOLUTION|>--- conflicted
+++ resolved
@@ -3,8 +3,9 @@
 use super::{model::Identifier, types::LogicalTypeEnum};
 use crate::{
     error::Error,
-    io::dsv::CSVWriter,
+    io::RecordWriter,
     physical::{
+        dictionary::ValueSerializer,
         management::{
             database::{ColumnOrder, Dict, TableId, TableSource},
             execution_plan::ExecutionNodeRef,
@@ -290,25 +291,27 @@
     /// Write the Trie associated with the given id to CSV.
     /// Uses the default [`ColumnOrder`]
     /// Panics if there is no trie associated with the given id.
-<<<<<<< HEAD
-    pub fn table_from_id(&self, id: TableId) -> &Trie {
-        self.database.get_trie(id, &ColumnOrder::default())
-=======
     pub fn write_table_to_disk(
         &self,
-        writer: &CSVWriter,
-        pred: &Identifier,
+        writer: &mut impl RecordWriter,
         id: TableId,
     ) -> Result<(), Error> {
-        writer.write_predicate(
-            pred,
-            self.database.table_schema(id),
-            self.database
-                .get_trie(id, &ColumnOrder::default())
-                .as_column_vector(),
-            &self.database.get_dict_constants(),
-        )
->>>>>>> 40a1625b
+        let schema = self.database.table_schema(id);
+        let dict = self.database.get_dict_constants();
+        let serializer = ValueSerializer {
+            schema,
+            dict: &dict,
+        };
+        let mut records = self
+            .database
+            .get_trie(id, &ColumnOrder::default())
+            .records(serializer);
+
+        while let Some(record) = records.next_record() {
+            writer.write_record(record)?;
+        }
+
+        Ok(())
     }
 
     /// Combine all subtables of a predicate into one table
