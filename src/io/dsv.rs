//! Represents different data-import methods

use std::fs::{create_dir_all, File, OpenOptions};
use std::io::{Read, Write};
use std::path::PathBuf;

use crate::error::Error;
use crate::io::builder_proxy::{
    ColumnBuilderProxy, DoubleColumnBuilderProxy, FloatColumnBuilderProxy,
    StringColumnBuilderProxy, U32ColumnBuilderProxy, U64ColumnBuilderProxy,
};
use crate::logical::model::Identifier;
use crate::physical::datatypes::storage_value::VecT;
use crate::physical::datatypes::DataTypeName;
use crate::physical::management::database::Dict;
use crate::physical::tabular::table_types::trie::Trie;
use crate::physical::tabular::traits::table_schema::TableSchema;
use csv::{Reader, ReaderBuilder};
use flate2::write::GzEncoder;
use flate2::Compression;

use super::{FileCompression, FileFormat};

/// Compression level for gzip output, cf. gzip(1):
///
/// > Regulate the speed of compression using the specified digit #,
/// > where -1 or --fast indicates the fastest compression method (less
/// > compression) and -9 or --best indicates the slowest compression
/// > method (best compression).  The default compression level is -6
/// > (that is, biased towards high compression at expense of speed).
const GZIP_COMPRESSION_LEVEL: Compression = Compression::new(6);

/// A reader Object, which allows to read a DSV (delimiter separated) file
#[derive(Debug, Clone)]
pub struct DSVReader {
    file: PathBuf,
    delimiter: u8,
    escape: Option<u8>,
}

impl DSVReader {
    /// Instantiate a [DSVReader] for CSV files
    pub fn csv(file: PathBuf) -> Self {
        Self::dsv(file, b',')
    }

    /// Instantiate a [DSVReader] for TSV files
    pub fn tsv(file: PathBuf) -> Self {
        Self::dsv(file, b'\t')
    }

    /// Instantiate a [DSVReader] for a given delimiter
    pub fn dsv(file: PathBuf, delimiter: u8) -> Self {
        Self {
            file,
            delimiter,
            escape: Some(b'\\'),
        }
    }

    /// Static function to create a serde reader
    fn reader<R>(rdr: R, delimiter: u8, escape: Option<u8>) -> Reader<R>
    where
        R: Read,
    {
        ReaderBuilder::new()
            .delimiter(delimiter)
            .escape(escape)
            .has_headers(false)
            .double_quote(true)
            .from_reader(rdr)
    }
    /// Read the file, using the [TableSchema] and a [dictionary][Dict]
    /// Returns a Vector of [VecT] or a corresponding [Error]
    pub fn read(self, schema: &TableSchema, dictionary: &mut Dict) -> Result<Vec<VecT>, Error> {
        let gz_decoder =
            flate2::read::GzDecoder::new(File::open(self.file.as_path()).map_err(|error| {
                Error::IOReading {
                    error,
                    filename: self
                        .file
                        .to_str()
                        .expect("Path is expected to be valid utf-8")
                        .into(),
                }
            })?);
        let builder = self.generate_proxies(schema);
        if gz_decoder.header().is_some() {
            self.read_with_reader(
                builder,
                &mut Self::reader(gz_decoder, self.delimiter, self.escape),
                dictionary,
            )
        } else {
            self.read_with_reader(
                builder,
                &mut Self::reader(
                    File::open(self.file.as_path())?,
                    self.delimiter,
                    self.escape,
                ),
                dictionary,
            )
        }
    }

    /// Actually reads the data from the file and distributes the different fields into the corresponding [ProxyColumnBuilder]
    /// If a field cannot be read or parsed, the line will be ignored
    fn read_with_reader<R>(
        &self,
        mut builder: Vec<Box<dyn ColumnBuilderProxy>>,
        reader: &mut Reader<R>,
        dictionary: &mut Dict,
    ) -> Result<Vec<VecT>, Error>
    where
        R: Read,
    {
        for row in reader.records().flatten() {
            if let Err(Error::Rollback(rollback)) =
                row.iter().enumerate().try_for_each(|(idx, item)| {
                    if idx < builder.len() {
                        if let Err(column_err) = builder[idx].add(item, Some(dictionary)) {
                            log::info!("Ignoring line {row:?}, parsing failed with: {column_err}");
                            Err(Error::Rollback(idx))
                        } else {
                            Ok(())
                        }
                    } else {
                        Err(Error::Rollback(idx - 1))
                    }
                })
            {
                builder.iter_mut().enumerate().for_each(|(idx, builder)| {
                    // Forget the stored values of the row to be rolled back.
                    if idx <= rollback {
                        builder.forget();
                    }
                });
            }
        }
        let mut result = Vec::with_capacity(builder.len());
        builder.reverse();
        while let Some(b) = builder.pop() {
            result.push(b.finalize());
        }
        Ok(result)
    }

    /// Given a TableSchema, generates the corresponding Proxy implementation
    fn generate_proxies(&self, schema: &TableSchema) -> Vec<Box<dyn ColumnBuilderProxy>> {
        schema
            .iter()
            .map(|data_type_name| -> Box<dyn ColumnBuilderProxy> {
                match data_type_name {
                    DataTypeName::String => Box::<StringColumnBuilderProxy>::default(),
                    DataTypeName::U32 => Box::<U32ColumnBuilderProxy>::default(),
                    DataTypeName::U64 => Box::<U64ColumnBuilderProxy>::default(),
                    DataTypeName::Float => Box::<FloatColumnBuilderProxy>::default(),
                    DataTypeName::Double => Box::<DoubleColumnBuilderProxy>::default(),
                }
            })
            .collect()
    }
}

/// Contains all the needed information, to write results into csv-files
#[derive(Debug)]
pub struct OutputFileManager<'a> {
    /// The path to where the results shall be written to.
    path: &'a PathBuf,
    /// Overwrite files, note that the target folder will be emptied if `overwrite` is set to [true].
    overwrite: bool,
    /// Compression and file format.
    pub compression_format: FileCompression,
}

impl<'a> OutputFileManager<'a> {
    /// Instantiate a [`CSVWriter`].
    ///
    /// Returns [`Ok`] if the given `path` is writeable. Otherwise an [`Error`] is thrown.
    pub fn try_new(path: &'a PathBuf, overwrite: bool, gzip: bool) -> Result<Self, Error> {
        create_dir_all(path)?;
<<<<<<< HEAD
        Ok(OutputFileManager {
=======
        let file_format = FileFormat::DSV(b',');
        let compression_format = if gzip {
            FileCompression::Gzip(file_format)
        } else {
            FileCompression::None(file_format)
        };
        Ok(CSVWriter {
>>>>>>> 2358abd8
            path,
            overwrite,
            compression_format,
        })
    }
}

impl OutputFileManager<'_> {
    /// Creates a `.csv` (or possibly a `.csv.gz`) file for predicate
<<<<<<< HEAD
    /// [`pred`] and returns a [`csv::Writer<File>`] to it.
    pub fn create_file_writer(&self, pred: impl AsRef<str>) -> Result<Box<dyn Write>, Error> {
        let pred = pred.as_ref();
        let sanitise_options = Options::<Option<char>> {
            url_safe: true,
            ..Default::default()
        };
        let file_name = sanitise_with_options(pred, &sanitise_options);
        let file_name_with_extensions = format!(
            "{}/{file_name}.csv{}",
            self.path
                .as_os_str()
                .to_str()
                .expect("Path should be a unicode string"),
            if self.gzip { ".gz" } else { "" }
        );
        let file_path = PathBuf::from(file_name_with_extensions);
        log::info!("Creating {pred} as {file_path:?}");
=======
    /// [`pred`] and returns a [`BufWriter<File>`] to it.
    pub fn create_file(&self, pred: &Identifier) -> Result<(BufWriter<File>, String), Error> {
>>>>>>> 2358abd8
        let mut options = OpenOptions::new();
        options.write(true);
        if self.overwrite {
            options.create(true).truncate(true);
        } else {
            options.create_new(true);
        };
<<<<<<< HEAD
        let file = options.open(file_path)?;

        if self.gzip {
            Ok(Box::new(GzEncoder::new(file, GZIP_COMPRESSION_LEVEL)))
        } else {
            Ok(Box::new(file))
=======
        let pred_path = pred.sanitised_file_name(self.path.to_path_buf(), self.compression_format);
        let file_name_with_extensions = pred_path
            .to_str()
            .expect("Path is expected to be utf-printable")
            .to_string();

        options
            .open(&pred_path)
            .map(|file| (BufWriter::new(file), file_name_with_extensions.clone()))
            .map_err(|err| match err.kind() {
                std::io::ErrorKind::AlreadyExists => Error::IOExists {
                    error: err,
                    filename: file_name_with_extensions,
                },
                _ => err.into(),
            })
    }

    /// Writes a predicate as a csv-file into the corresponding result-directory
    /// # Parameters
    /// * `pred` is a [`&Identifier`], representing a predicate
    /// * `trie` is the [`Trie`] which holds all the content of the given predicate
    /// * `dict` is a [`Dictionary`], containing the mapping of the internal number representation to a [`String`]
    /// # Returns
    /// * [`Ok`][std::result::Result::Ok] if the predicate could be written to the csv-file
    /// * [`Error`] in case of any issues during writing the file
    pub fn write_predicate(&self, pred: &Identifier, trie: DebugTrie) -> Result<(), Error> {
        log::debug!("Writing {}", pred.name());
        let (mut file, filename) = self.create_file(pred)?;
        log::debug!("Outputting into {filename}");
        let content = trie;
        match self.compression_format {
            FileCompression::Gzip(_) => {
                write!(GzEncoder::new(file, GZIP_COMPRESSION_LEVEL), "{}", &content)
            }
            FileCompression::None(_) => {
                write!(file, "{}", &content)?;
                file.flush()
            }
>>>>>>> 2358abd8
        }
    }
}

/// Write the trie into the given writer
pub fn write_table<W: Write>(writer: W, trie: &Trie, dict: &Dict) -> Result<(), Error> {
    let mut records = trie.records();
    let mut writer = csv::Writer::from_writer(writer);

    while let Some(record) = records.next_record(dict) {
        writer.write_record(record)?;
    }

    Ok(())
}

#[cfg(test)]
mod test {
    use crate::physical::dictionary::{Dictionary, PrefixedStringDictionary};

    use super::*;
    use csv::ReaderBuilder;
    use quickcheck_macros::quickcheck;
    use test_log::test;

    #[test]
    fn csv_one_line() {
        let data = "\
city;country;pop
Boston;United States;4628910
";

        let mut rdr = ReaderBuilder::new()
            .delimiter(b';')
            .from_reader(data.as_bytes());

        let mut dict = PrefixedStringDictionary::default();
        let csvreader = DSVReader::csv("test".into());
        let result = csvreader.read_with_reader(
            vec![
                Box::<StringColumnBuilderProxy>::default(),
                Box::<StringColumnBuilderProxy>::default(),
                Box::<StringColumnBuilderProxy>::default(),
            ],
            &mut rdr,
            &mut dict,
        );
        let x = result.unwrap();

        assert_eq!(x.len(), 3);
        assert!(x.iter().all(|vect| vect.len() == 1));
        assert_eq!(
            x[0].get(0)
                .and_then(|dvt| dvt.as_u64())
                .and_then(|u64| usize::try_from(u64).ok())
                .and_then(|usize| dict.entry(usize))
                .unwrap(),
            "Boston"
        );
        assert_eq!(
            x[1].get(0)
                .and_then(|dvt| dvt.as_u64())
                .and_then(|u64| usize::try_from(u64).ok())
                .and_then(|usize| dict.entry(usize))
                .unwrap(),
            "United States"
        );
        assert_eq!(
            x[2].get(0)
                .and_then(|dvt| dvt.as_u64())
                .and_then(|u64| usize::try_from(u64).ok())
                .and_then(|usize| dict.entry(usize))
                .unwrap(),
            "4628910"
        );
    }

    #[test]
    #[cfg_attr(miri, ignore)]
    fn csv_with_ignored_and_faulty() {
        let data = "\
10;20;30;40;20;valid
asdf;12.2;413;22.3;23;invalid
node01;22;33.33;12.333332;10;valid
node02;1312;12.33;313;1431;valid
node03;123;123;13;55;123;invalid
";
        let mut rdr = ReaderBuilder::new()
            .delimiter(b';')
            .has_headers(false)
            .from_reader(data.as_bytes());

        let mut dict = PrefixedStringDictionary::default();
        let csvreader = DSVReader::csv("test".into());
        let builder = csvreader.generate_proxies(&TableSchema::from_vec(vec![
            DataTypeName::String,
            DataTypeName::U64,
            DataTypeName::Double,
            DataTypeName::Float,
            DataTypeName::U64,
            DataTypeName::String,
        ]));
        let imported = csvreader.read_with_reader(builder, &mut rdr, &mut dict);

        assert!(imported.is_ok());
        assert_eq!(imported.as_ref().unwrap().len(), 6);
        assert_eq!(imported.as_ref().unwrap()[1].len(), 3);
    }

    #[quickcheck]
    #[cfg_attr(miri, ignore)]
    fn csv_quickchecked(u64_vec: Vec<u64>, double_vec: Vec<f64>, float_vec: Vec<f32>) -> bool {
        let mut double_vec = double_vec
            .iter()
            .filter(|val| !val.is_nan())
            .copied()
            .collect::<Vec<_>>();
        let mut float_vec = float_vec
            .iter()
            .filter(|val| !val.is_nan())
            .copied()
            .collect::<Vec<_>>();
        let mut u64_vec = u64_vec;
        let len = double_vec.len().min(float_vec.len().min(u64_vec.len()));
        double_vec.truncate(len);
        float_vec.truncate(len);
        u64_vec.truncate(len);
        let mut csv = String::new();
        for i in 0..len {
            csv = format!(
                "{}\n{},{},{},{}",
                csv, i, double_vec[i], u64_vec[i], float_vec[i]
            );
        }

        let mut rdr = ReaderBuilder::new()
            .delimiter(b',')
            .has_headers(false)
            .from_reader(csv.as_bytes());
        let mut dict = PrefixedStringDictionary::default();
        let csvreader = DSVReader::csv("test".into());
        let builder = csvreader.generate_proxies(&TableSchema::from_vec(vec![
            DataTypeName::U64,
            DataTypeName::Double,
            DataTypeName::U64,
            DataTypeName::Float,
        ]));

        let imported = csvreader.read_with_reader(builder, &mut rdr, &mut dict);

        assert!(imported.is_ok());
        assert_eq!(imported.as_ref().unwrap().len(), 4);
        assert_eq!(imported.as_ref().unwrap()[0].len(), len);
        true
    }
}<|MERGE_RESOLUTION|>--- conflicted
+++ resolved
@@ -1,7 +1,7 @@
 //! Represents different data-import methods
 
-use std::fs::{create_dir_all, File, OpenOptions};
-use std::io::{Read, Write};
+use std::fs::File;
+use std::io::Read;
 use std::path::PathBuf;
 
 use crate::error::Error;
@@ -9,26 +9,11 @@
     ColumnBuilderProxy, DoubleColumnBuilderProxy, FloatColumnBuilderProxy,
     StringColumnBuilderProxy, U32ColumnBuilderProxy, U64ColumnBuilderProxy,
 };
-use crate::logical::model::Identifier;
 use crate::physical::datatypes::storage_value::VecT;
 use crate::physical::datatypes::DataTypeName;
 use crate::physical::management::database::Dict;
-use crate::physical::tabular::table_types::trie::Trie;
 use crate::physical::tabular::traits::table_schema::TableSchema;
 use csv::{Reader, ReaderBuilder};
-use flate2::write::GzEncoder;
-use flate2::Compression;
-
-use super::{FileCompression, FileFormat};
-
-/// Compression level for gzip output, cf. gzip(1):
-///
-/// > Regulate the speed of compression using the specified digit #,
-/// > where -1 or --fast indicates the fastest compression method (less
-/// > compression) and -9 or --best indicates the slowest compression
-/// > method (best compression).  The default compression level is -6
-/// > (that is, biased towards high compression at expense of speed).
-const GZIP_COMPRESSION_LEVEL: Compression = Compression::new(6);
 
 /// A reader Object, which allows to read a DSV (delimiter separated) file
 #[derive(Debug, Clone)]
@@ -163,137 +148,6 @@
     }
 }
 
-/// Contains all the needed information, to write results into csv-files
-#[derive(Debug)]
-pub struct OutputFileManager<'a> {
-    /// The path to where the results shall be written to.
-    path: &'a PathBuf,
-    /// Overwrite files, note that the target folder will be emptied if `overwrite` is set to [true].
-    overwrite: bool,
-    /// Compression and file format.
-    pub compression_format: FileCompression,
-}
-
-impl<'a> OutputFileManager<'a> {
-    /// Instantiate a [`CSVWriter`].
-    ///
-    /// Returns [`Ok`] if the given `path` is writeable. Otherwise an [`Error`] is thrown.
-    pub fn try_new(path: &'a PathBuf, overwrite: bool, gzip: bool) -> Result<Self, Error> {
-        create_dir_all(path)?;
-<<<<<<< HEAD
-        Ok(OutputFileManager {
-=======
-        let file_format = FileFormat::DSV(b',');
-        let compression_format = if gzip {
-            FileCompression::Gzip(file_format)
-        } else {
-            FileCompression::None(file_format)
-        };
-        Ok(CSVWriter {
->>>>>>> 2358abd8
-            path,
-            overwrite,
-            compression_format,
-        })
-    }
-}
-
-impl OutputFileManager<'_> {
-    /// Creates a `.csv` (or possibly a `.csv.gz`) file for predicate
-<<<<<<< HEAD
-    /// [`pred`] and returns a [`csv::Writer<File>`] to it.
-    pub fn create_file_writer(&self, pred: impl AsRef<str>) -> Result<Box<dyn Write>, Error> {
-        let pred = pred.as_ref();
-        let sanitise_options = Options::<Option<char>> {
-            url_safe: true,
-            ..Default::default()
-        };
-        let file_name = sanitise_with_options(pred, &sanitise_options);
-        let file_name_with_extensions = format!(
-            "{}/{file_name}.csv{}",
-            self.path
-                .as_os_str()
-                .to_str()
-                .expect("Path should be a unicode string"),
-            if self.gzip { ".gz" } else { "" }
-        );
-        let file_path = PathBuf::from(file_name_with_extensions);
-        log::info!("Creating {pred} as {file_path:?}");
-=======
-    /// [`pred`] and returns a [`BufWriter<File>`] to it.
-    pub fn create_file(&self, pred: &Identifier) -> Result<(BufWriter<File>, String), Error> {
->>>>>>> 2358abd8
-        let mut options = OpenOptions::new();
-        options.write(true);
-        if self.overwrite {
-            options.create(true).truncate(true);
-        } else {
-            options.create_new(true);
-        };
-<<<<<<< HEAD
-        let file = options.open(file_path)?;
-
-        if self.gzip {
-            Ok(Box::new(GzEncoder::new(file, GZIP_COMPRESSION_LEVEL)))
-        } else {
-            Ok(Box::new(file))
-=======
-        let pred_path = pred.sanitised_file_name(self.path.to_path_buf(), self.compression_format);
-        let file_name_with_extensions = pred_path
-            .to_str()
-            .expect("Path is expected to be utf-printable")
-            .to_string();
-
-        options
-            .open(&pred_path)
-            .map(|file| (BufWriter::new(file), file_name_with_extensions.clone()))
-            .map_err(|err| match err.kind() {
-                std::io::ErrorKind::AlreadyExists => Error::IOExists {
-                    error: err,
-                    filename: file_name_with_extensions,
-                },
-                _ => err.into(),
-            })
-    }
-
-    /// Writes a predicate as a csv-file into the corresponding result-directory
-    /// # Parameters
-    /// * `pred` is a [`&Identifier`], representing a predicate
-    /// * `trie` is the [`Trie`] which holds all the content of the given predicate
-    /// * `dict` is a [`Dictionary`], containing the mapping of the internal number representation to a [`String`]
-    /// # Returns
-    /// * [`Ok`][std::result::Result::Ok] if the predicate could be written to the csv-file
-    /// * [`Error`] in case of any issues during writing the file
-    pub fn write_predicate(&self, pred: &Identifier, trie: DebugTrie) -> Result<(), Error> {
-        log::debug!("Writing {}", pred.name());
-        let (mut file, filename) = self.create_file(pred)?;
-        log::debug!("Outputting into {filename}");
-        let content = trie;
-        match self.compression_format {
-            FileCompression::Gzip(_) => {
-                write!(GzEncoder::new(file, GZIP_COMPRESSION_LEVEL), "{}", &content)
-            }
-            FileCompression::None(_) => {
-                write!(file, "{}", &content)?;
-                file.flush()
-            }
->>>>>>> 2358abd8
-        }
-    }
-}
-
-/// Write the trie into the given writer
-pub fn write_table<W: Write>(writer: W, trie: &Trie, dict: &Dict) -> Result<(), Error> {
-    let mut records = trie.records();
-    let mut writer = csv::Writer::from_writer(writer);
-
-    while let Some(record) = records.next_record(dict) {
-        writer.write_record(record)?;
-    }
-
-    Ok(())
-}
-
 #[cfg(test)]
 mod test {
     use crate::physical::dictionary::{Dictionary, PrefixedStringDictionary};
