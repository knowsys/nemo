--- conflicted
+++ resolved
@@ -43,13 +43,8 @@
     /// Save results
     #[arg(short, long = "save-results")]
     save_results: bool,
-<<<<<<< HEAD
-    /// Output directory
-    #[arg(short, long = "output", default_value = "results")]
-=======
     /// output directory
     #[arg(short, long = "output", default_value = DEFAULT_OUTPUT_DIRECTORY)]
->>>>>>> 5f3b2964
     output_directory: PathBuf,
     /// Overwrite existing files. This will remove all files in the given output directory
     #[arg(long = "overwrite-results", default_value = "false")]
