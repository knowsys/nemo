--- conflicted
+++ resolved
@@ -10,13 +10,9 @@
 }
 
 impl<'a, T> GenericColumnScan<'a, T> {
-<<<<<<< HEAD
     /// Defines the lower limit of elements in the interval where a binary search is used instead of a vector-scan
     const SEEK_BINARY_SEARCH: usize = 10;
-    /// Constructs a new [`GenericColumnScan`] for a Column.
-    pub fn new(column: &'a dyn Column<T>) -> GenericColumnScan<'a, T> {
-        GenericColumnScan { column, pos: None }
-=======
+
     /// Constructs a new [`GenericColumnScan`] for a Column.
     pub fn new(column: &'a dyn Column<T>) -> Self {
         Self {
@@ -69,7 +65,6 @@
     /// iterator). This need not be a valid column index.
     pub fn upper_bound(&self) -> usize {
         self.interval.end
->>>>>>> 912bd0de
     }
 }
 
@@ -85,7 +80,6 @@
 
 impl<'a, T: Ord + Copy + Debug> ColumnScan for GenericColumnScan<'a, T> {
     fn seek(&mut self, value: T) -> Option<T> {
-<<<<<<< HEAD
         let pos = self.pos.get_or_insert(0);
         let mut lower = *pos;
         let mut upper = self.column.len() - 1;
@@ -110,14 +104,6 @@
                 lower = mid + 1;
             } else {
                 upper = mid;
-=======
-        // Brute-force scan:
-        while self.pos.unwrap_or_default() < self.interval.end {
-            let pos = self.pos.get_or_insert(0);
-
-            if self.column[*pos] >= value {
-                return Some(self.column[*pos]);
->>>>>>> 912bd0de
             }
         }
 
