//! Error-handling module for the crate

use crate::{io::parser::ParseError, physical::datatypes::float_is_nan::FloatIsNaN};
use thiserror::Error;

/// Error-Collection for all the possible Errors occurring in this crate
#[allow(variant_size_differences)]
#[derive(Error, Debug)]
pub enum Error {
    /// Float holds a NaN value
    #[error(transparent)]
    FloatIsNaN(#[from] FloatIsNaN),
    /// Error occurred during parsing of Int values
    #[error(transparent)]
    ParseInt(#[from] std::num::ParseIntError),
    /// Error occurred during parsing of Float values
    #[error(transparent)]
    ParseFloat(#[from] std::num::ParseFloatError),
    /// Error which occurs when trying to Parse from an Int
    #[error(transparent)]
    FromInt(#[from] std::num::TryFromIntError),
    /// Error which implies a needed Rollback
    #[error("Rollback due to csv-error")]
    Rollback(usize),
    /// Permutation shall be sorted, but the input data is of different length
    #[error("The provided data-structures do not have the same length: {0:?}")]
    PermutationSortLen(Vec<usize>),
    /// Permutation shall be applied to a too small amount of data
    #[error("Permutation data length ({0}) is smaller than the sort_vec length ({1}) + the offset of {2}")]
    PermutationApplyWrongLen(usize, usize, usize),
    /// Error when converting integer type to floating point value
    #[error("Usize value `{0}` could not be converted to floating point value")]
    UsizeToFloatingPointValue(usize),
    /// Error when converting integer type to floating point value
    #[error("U32 value `{0}` could not be converted to floating point value")]
    U32ToFloatingPointValue(u32),
    /// Error when converting floating type to integer point value
    #[error("Floating type could not be converted to integer value")]
    FloatingPointToInteger,
    /// Parse errors
    #[error(transparent)]
    ParseError(#[from] ParseError),
    /// Error when giving invalid execution plan to the database instance
    #[error("The given execution plan is invalid.")]
    InvalidExecutionPlan,
    /// Parser could not parse whole Program-file, but should have read all of it.
    #[error("Parser could not parse the whole input file")]
    ProgramParse,
    /// IO Error
    #[error(transparent)]
    IO(#[from] std::io::Error),
    /// File exists and should not be overwritten
    #[error("File \"{filename}\" exists and would be overwritten!\nConsider using the `--overwrite-results` option, setting a different `--output` directory, or deleting \"{filename}\".")]
    IOExists {
        /// Contains the wrapped error
        error: std::io::Error,
        /// Filename which caused the error
        filename: String,
    },
<<<<<<< HEAD
    /// Errors on reading a file
    #[error("Failed to read \"{filename}\": {error}.")]
    IOReading {
        /// Contains the wrapped error
        error: std::io::Error,
        /// Filename which caused the error
=======
    /// Error during a Write operation
    #[error("Failed to write \"{filename}\": {error}")]
    IOWriting {
        /// Underlying IO error
        error: std::io::Error,
        /// Name of the file that could not be written
>>>>>>> ec068cfb
        filename: String,
    },
}<|MERGE_RESOLUTION|>--- conflicted
+++ resolved
@@ -57,21 +57,20 @@
         /// Filename which caused the error
         filename: String,
     },
-<<<<<<< HEAD
     /// Errors on reading a file
     #[error("Failed to read \"{filename}\": {error}.")]
     IOReading {
         /// Contains the wrapped error
         error: std::io::Error,
         /// Filename which caused the error
-=======
+        filename: String,
+    },
     /// Error during a Write operation
     #[error("Failed to write \"{filename}\": {error}")]
     IOWriting {
         /// Underlying IO error
         error: std::io::Error,
         /// Name of the file that could not be written
->>>>>>> ec068cfb
         filename: String,
     },
 }