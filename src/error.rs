//! Error-handling module for the crate

use crate::{
    io::parser::ParseError, logical::types::LogicalTypeEnum,
    physical::datatypes::float_is_nan::FloatIsNaN,
};
use thiserror::Error;

/// Error-Collection for all the possible Errors occurring in this crate
#[allow(variant_size_differences)]
#[derive(Error, Debug)]
pub enum Error {
    /// Float holds a NaN value
    #[error(transparent)]
    FloatIsNaN(#[from] FloatIsNaN),
    /// Error occurred during parsing of Int values
    #[error(transparent)]
    ParseInt(#[from] std::num::ParseIntError),
    /// Error occurred during parsing of Float values
    #[error(transparent)]
    ParseFloat(#[from] std::num::ParseFloatError),
    /// Error which occurs when trying to Parse from an Int
    #[error(transparent)]
    FromInt(#[from] std::num::TryFromIntError),
    /// Error which implies a needed Rollback
    #[error("Rollback due to csv-error")]
    Rollback(usize),
    /// Permutation shall be sorted, but the input data is of different length
    #[error("The provided data-structures do not have the same length: {0:?}")]
    PermutationSortLen(Vec<usize>),
    /// Permutation shall be applied to a too small amount of data
    #[error("Permutation data length ({0}) is smaller than the sort_vec length ({1}) + the offset of {2}")]
    PermutationApplyWrongLen(usize, usize, usize),
    /// Error when converting integer type to floating point value
    #[error("Usize value `{0}` could not be converted to floating point value")]
    UsizeToFloatingPointValue(usize),
    /// Error when converting integer type to floating point value
    #[error("U32 value `{0}` could not be converted to floating point value")]
    U32ToFloatingPointValue(u32),
    /// Error when converting floating type to integer point value
    #[error("Floating type could not be converted to integer value")]
    FloatingPointToInteger,
    /// Parse errors
    #[error(transparent)]
    ParseError(#[from] ParseError),
    /// Error when giving invalid execution plan to the database instance
    #[error("The given execution plan is invalid.")]
    InvalidExecutionPlan,
    /// Parser could not parse whole Program-file, but should have read all of it.
    #[error("Parser could not parse the whole input file")]
    ProgramParse,
    /// IO Error
    #[error(transparent)]
    IO(#[from] std::io::Error),
    /// File exists and should not be overwritten
    #[error("File \"{filename}\" exists and would be overwritten!\nConsider using the `--overwrite-results` option, setting a different `--output` directory, or deleting \"{filename}\".")]
    IOExists {
        /// Contains the wrapped error
        error: std::io::Error,
        /// Filename which caused the error
        filename: String,
    },
    /// Errors on reading a file
    #[error("Failed to read \"{filename}\": {error}.")]
    IOReading {
        /// Contains the wrapped error
        error: std::io::Error,
        /// Filename which caused the error
        filename: String,
    },
    /// Error during a Write operation
    #[error("Failed to write \"{filename}\": {error}")]
    IOWriting {
        /// Underlying IO error
        error: std::io::Error,
        /// Name of the file that could not be written
        filename: String,
    },
<<<<<<< HEAD
    /// CSV serialization/deserialization error
    #[error(transparent)]
    CsvError(#[from] csv::Error),
=======
    /// Unknown logical type name in program.
    #[error("A predicate declaration used an unknown type ({0}). The known types are: {1:?}")]
    ParseUnknownType(String, Vec<LogicalTypeEnum>),
>>>>>>> 40a1625b
}<|MERGE_RESOLUTION|>--- conflicted
+++ resolved
@@ -76,13 +76,10 @@
         /// Name of the file that could not be written
         filename: String,
     },
-<<<<<<< HEAD
     /// CSV serialization/deserialization error
     #[error(transparent)]
     CsvError(#[from] csv::Error),
-=======
     /// Unknown logical type name in program.
     #[error("A predicate declaration used an unknown type ({0}). The known types are: {1:?}")]
     ParseUnknownType(String, Vec<LogicalTypeEnum>),
->>>>>>> 40a1625b
 }