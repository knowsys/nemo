//! Error-handling module for the crate

use thiserror::Error;

use crate::{
    io::parser::LocatedParseError, logical::program_analysis::analysis::RuleAnalysisError,
    logical::types::TypeError, physical::datatypes::float_is_nan::FloatIsNaN,
};

/// Error-Collection for all the possible Errors occurring in this crate
#[allow(variant_size_differences)]
#[derive(Error, Debug)]
pub enum Error {
    /// Float holds a NaN value
    #[error(transparent)]
    FloatIsNaN(#[from] FloatIsNaN),
    /// Error occurred during parsing of Int values
    #[error(transparent)]
    ParseInt(#[from] std::num::ParseIntError),
    /// Error occurred during parsing of Float values
    #[error(transparent)]
    ParseFloat(#[from] std::num::ParseFloatError),
    /// Error which occurs when trying to Parse from an Int
    #[error(transparent)]
    FromInt(#[from] std::num::TryFromIntError),
    /// Error which implies a needed Rollback
    #[error("Rollback due to csv-error")]
    Rollback(usize),
    /// Permutation shall be sorted, but the input data is of different length
    #[error("The provided data-structures do not have the same length: {0:?}")]
    PermutationSortLen(Vec<usize>),
    /// Permutation shall be applied to a too small amount of data
    #[error("Permutation data length ({0}) is smaller than the sort_vec length ({1}) + the offset of {2}")]
    PermutationApplyWrongLen(usize, usize, usize),
    /// Error when converting integer type to floating point value
    #[error("Usize value `{0}` could not be converted to floating point value")]
    UsizeToFloatingPointValue(usize),
    /// Error when converting integer type to floating point value
    #[error("U32 value `{0}` could not be converted to floating point value")]
    U32ToFloatingPointValue(u32),
    /// Error when converting floating type to integer point value
    #[error("Floating type could not be converted to integer value")]
    FloatingPointToInteger,
<<<<<<< HEAD
    /// Conflicting type declarations
    #[error("Conflicting type declarations. Predicate \"{0}\" at position {1} has been inferred to have the conflicting types {2} and {3}.")]
    InvalidRuleConflictingTypes(String, usize, LogicalTypeEnum, LogicalTypeEnum),
    /// Conflicting type declarations
    #[error("Conflicting type declarations. The term \"{0}\" cannot be converted to a {1}.")]
    InvalidRuleTermConversion(Term, LogicalTypeEnum),
    /// Comparison of a non-numeric type
    #[error("Invalid type declarations. Comparison operator can only be used with numeric types.")]
    InvalidRuleNonNumericComparison,
    /// Unsupported feature: Negation
    #[error("Negation is currently unsupported.")]
    UnsupportedFeatureNegation,
    /// Unsupported feature: Negation
    #[error("Comparison operation between two variables are currently not supported.")]
    UnsupportedFeatureComparison,
=======
    /// Rule analysis errors
    #[error(transparent)]
    RuleAnalysisError(#[from] RuleAnalysisError),
>>>>>>> 7ee6f61e
    /// Parse errors
    #[error(transparent)]
    ParseError(#[from] LocatedParseError),
    /// Type errors
    #[error(transparent)]
    TypeError(#[from] TypeError),
    /// Error when giving invalid execution plan to the database instance
    #[error("The given execution plan is invalid.")]
    InvalidExecutionPlan,
    /// IO Error
    #[error(transparent)]
    IO(#[from] std::io::Error),
    /// File exists and should not be overwritten
    #[error("File \"{filename}\" exists and would be overwritten!\nConsider using the `--overwrite-results` option, setting a different `--output` directory, or deleting \"{filename}\".")]
    IOExists {
        /// Contains the wrapped error
        error: std::io::Error,
        /// Filename which caused the error
        filename: String,
    },
    /// Errors on reading a file
    #[error("Failed to read \"{filename}\": {error}.")]
    IOReading {
        /// Contains the wrapped error
        error: std::io::Error,
        /// Filename which caused the error
        filename: String,
    },
    /// Error during a Write operation
    #[error("Failed to write \"{filename}\": {error}")]
    IOWriting {
        /// Underlying IO error
        error: std::io::Error,
        /// Name of the file that could not be written
        filename: String,
    },
    /// CSV serialization/deserialization error
    #[error(transparent)]
    CsvError(#[from] csv::Error),
}<|MERGE_RESOLUTION|>--- conflicted
+++ resolved
@@ -41,7 +41,6 @@
     /// Error when converting floating type to integer point value
     #[error("Floating type could not be converted to integer value")]
     FloatingPointToInteger,
-<<<<<<< HEAD
     /// Conflicting type declarations
     #[error("Conflicting type declarations. Predicate \"{0}\" at position {1} has been inferred to have the conflicting types {2} and {3}.")]
     InvalidRuleConflictingTypes(String, usize, LogicalTypeEnum, LogicalTypeEnum),
@@ -57,11 +56,9 @@
     /// Unsupported feature: Negation
     #[error("Comparison operation between two variables are currently not supported.")]
     UnsupportedFeatureComparison,
-=======
     /// Rule analysis errors
     #[error(transparent)]
     RuleAnalysisError(#[from] RuleAnalysisError),
->>>>>>> 7ee6f61e
     /// Parse errors
     #[error(transparent)]
     ParseError(#[from] LocatedParseError),
