--- conflicted
+++ resolved
@@ -26,13 +26,9 @@
 flate2 = "1"
 sanitise-file-name = "1.0.0"
 getrandom = { version = "0.2.9", default-features = false }
-<<<<<<< HEAD
 rio_api = "0.8.4"
 rio_turtle = "0.8.4"
 rio_xml = "0.8.4"
-=======
-path-slash = "0.2.1"
->>>>>>> d580d892
 oxiri = "0.2.2"
 tokio = { version = "1.40.0", features = ["rt"] }
 reqwest = { version = "0.12.2", features = ["gzip", "brotli", "zstd", "deflate"] }
@@ -52,13 +48,10 @@
 similar-string = "1.4.3"
 bytecount = "0.6.8"
 colored = "2"
-<<<<<<< HEAD
 spargebra = {version ="0.3.4", features = ["rdf-star"] }
 urlencoding = "2.1.3"
-=======
 oxrdfio = "0.1.6"
 oxrdf = "0.2.4"
->>>>>>> d580d892
 
 [dev-dependencies]
 env_logger = "*"
