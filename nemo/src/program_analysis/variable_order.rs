--- conflicted
+++ resolved
@@ -488,11 +488,7 @@
         let fact_preds: HashSet<(Identifier, usize)> = program
             .facts()
             .iter()
-<<<<<<< HEAD
-            .map(|f| (f.0.predicate(), f.0.term_trees().len()))
-=======
             .map(|f| (f.predicate(), f.terms().len()))
->>>>>>> ac399bba
             .collect();
         let source_preds: HashSet<(Identifier, usize)> = program
             .sources()
