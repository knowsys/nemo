--- conflicted
+++ resolved
@@ -7,7 +7,7 @@
 
 use crate::{
     model::{
-        chase_model::{is_aggregate_variable, ChaseAtom, ChaseRule},
+        chase_model::{ChaseAtom, ChaseRule},
         types::error::TypeError,
         Identifier, PrimitiveTerm, PrimitiveType, Variable,
     },
@@ -175,30 +175,13 @@
                 {
                     for term in constructor.term().primitive_terms() {
                         if let PrimitiveTerm::Variable(body_variable) = term {
-<<<<<<< HEAD
-                            // There is no entry in `variables_to_last_node` when the variable is an aggregate output variable, because in this case the variable is not in the body
+                            // There might be no entry in `variables_to_last_node`, e.g. when the variable is an aggregate output variable, because in this case the variable is not in the body
                             if let Some(body_position) = variables_to_last_node.get(body_variable) {
                                 graph.add_edge(
                                     body_position.clone(),
                                     head_position.clone(),
                                     PositionGraphEdge::BodyToHeadSameVariable,
                                 );
-                            } else {
-                                debug_assert!(
-                                    is_aggregate_variable(body_variable),
-                                    "The iteration above went through all body atoms for non aggregate variables"
-                                )
-=======
-                            let body_position_opt =
-                                variables_to_last_node.get(body_variable).cloned();
-
-                            if let Some(body_position) = body_position_opt {
-                                graph.add_edge(
-                                    body_position,
-                                    head_position.clone(),
-                                    PositionGraphEdge::BodyToHeadSameVariable,
-                                );
->>>>>>> 71296e2a
                             }
                         }
                     }
