//! A fast in-memory rule engine

#![type_length_limit = "5000000000"]
#![deny(
    missing_debug_implementations,
    missing_copy_implementations,
    trivial_casts,
    trivial_numeric_casts
)]
#![warn(
    missing_docs,
    unused_import_braces,
    unused_qualifications,
    unused_extern_crates,
    variant_size_differences
)]
#![feature(macro_metavar_expr)]
#![feature(assert_matches)]
#![feature(iter_intersperse)]
#![feature(str_from_raw_parts)]

/// The crate for underlying physical operations.
pub extern crate nemo_physical;

pub mod api;
pub mod error;
pub mod io;
pub mod parser;
pub mod syntax;

pub mod execution;
pub mod rule_model;
pub mod util;

<<<<<<< HEAD
mod program_analysis;
mod static_checks;
mod table_manager;
=======
pub mod chase_model; // TODO: Make private
pub(crate) mod table_manager;
>>>>>>> 1f4f8862

// we use datavalues and meta from nemo_physical in our API, so re-export it here.
pub use nemo_physical::datavalues;
pub use nemo_physical::meta;<|MERGE_RESOLUTION|>--- conflicted
+++ resolved
@@ -32,14 +32,10 @@
 pub mod rule_model;
 pub mod util;
 
-<<<<<<< HEAD
-mod program_analysis;
 mod static_checks;
-mod table_manager;
-=======
+
 pub mod chase_model; // TODO: Make private
 pub(crate) mod table_manager;
->>>>>>> 1f4f8862
 
 // we use datavalues and meta from nemo_physical in our API, so re-export it here.
 pub use nemo_physical::datavalues;
