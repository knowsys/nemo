use std::num::{ParseFloatError, ParseIntError};

use nemo_physical::datavalues::DataValueCreationError;
use nom::{
    error::{ErrorKind, FromExternalError},
    IResult,
};
use nom_locate::LocatedSpan;
use thiserror::Error;

use crate::{
    io::formats::import_export::ImportExportError,
    model::rule_model::{Aggregate, Constraint, Literal, Term},
};

use super::Variable;

/// A [`LocatedSpan`] over the input.
pub(super) type Span<'a> = LocatedSpan<&'a str>;

/// Create a [`Span`][nom_locate::LocatedSpan] over the input.
pub fn span_from_str(input: &str) -> Span<'_> {
    Span::new(input)
}

/// An intermediate parsing result
pub(super) type IntermediateResult<'a, T> = IResult<Span<'a>, T, LocatedParseError>;

/// The result of a parse
pub type ParseResult<'a, T> = Result<T, LocatedParseError>;

/// A [`ParseError`] at a certain location
#[derive(Debug, Error)]
#[error("Parse error on line {}, column {}: {}\nat {}{}", .line, .column, .source, .fragment, format_parse_error_context(.context))]
pub struct LocatedParseError {
    #[source]
    pub(super) source: ParseError,
    pub(super) line: u32,
    pub(super) column: usize,
    pub(super) fragment: String,
    pub(super) context: Vec<LocatedParseError>,
}

impl LocatedParseError {
    /// Append another [`LocatedParseError`] as context to this error.
    pub fn append(&mut self, other: LocatedParseError) {
        self.context.push(other)
    }
}

fn format_parse_error_context(context: &[LocatedParseError]) -> String {
    let mut fragments = Vec::new();

    for error in context {
        let error_string = format!("{error}");
        for line in error_string.split('\n') {
            fragments.push(format!("{}{line}", " ".repeat(2)));
        }
    }

    if fragments.is_empty() {
        String::new()
    } else {
        format!("\nContext:\n{}", fragments.join("\n"))
    }
}

/// Body may contain literals or filter expressions
#[derive(Debug, Clone)]
pub enum BodyExpression {
    /// Literal
    Literal(Literal),
    /// Constraint
    Constraint(Constraint),
}

/// Different operators allows in a constraint.
/// Has one entry for every variant in [`Constraint`].
#[derive(Debug, Clone, Copy)]
pub enum ConstraintOperator {
    /// Two terms are equal.
    Equals,
    /// Two terms are unequal.
    Unequals,
    /// Value of the left term is less than the value of the right term.
    LessThan,
    /// Value of the left term is greater than the value of the right term.
    GreaterThan,
    /// Value of the left term is less than or equal to the value of the right term.
    LessThanEq,
    /// Value of the left term is greater than or equal to the value of the right term.
    GreaterThanEq,
}

impl ConstraintOperator {
    /// Turn operator into [`Constraint`].
    pub(crate) fn into_constraint(self, left: Term, right: Term) -> Constraint {
        match self {
            ConstraintOperator::Equals => Constraint::Equals(left, right),
            ConstraintOperator::Unequals => Constraint::Unequals(left, right),
            ConstraintOperator::LessThan => Constraint::LessThan(left, right),
            ConstraintOperator::GreaterThan => Constraint::GreaterThan(left, right),
            ConstraintOperator::LessThanEq => Constraint::LessThanEq(left, right),
            ConstraintOperator::GreaterThanEq => Constraint::GreaterThanEq(left, right),
        }
    }
}

/// Defines arithmetic operators
#[derive(Debug, Clone, Copy)]
pub(super) enum ArithmeticOperator {
    Addition,
    Subtraction,
    Multiplication,
    Division,
}

/// Errors that can occur during parsing.
#[derive(Debug, Error)]
pub enum ParseError {
    /// An external error during parsing.
    #[error(transparent)]
    ExternalError(#[from] Box<crate::error::Error>),
    /// An error related to a file format.
    #[error(r#"unknown file format "{0}""#)]
    FileFormatError(String),
    /// A syntax error. Note that we cannot take [&'a str] here, as
    /// bounds on [std::error::Error] require ['static] lifetime.
    #[error("syntax error: {0}")]
    SyntaxError(String),
    /// More input needed.
    #[error("expected further input: {0}")]
    MissingInput(String),
    /// Use of an undeclared prefix.
    #[error(r#"undeclared prefix "{0}""#)]
    UndeclaredPrefix(String),
    /// Re-declared prefix
    #[error(r#"prefix "{0}" re-declared"#)]
    RedeclaredPrefix(String),
    /// An existentially quantified variable occurs in the body of a rule.
    #[error(r#"variable "{0}" occurs existentially quantified in the rule body"#)]
    BodyExistential(Variable),
    /// A wildcard pattern was used inside of the rule head.
    #[error(r#"rule head must not contain unnamed variables "_""#)]
    UnnamedInHead,
    /// The universal variable does not occur in a positive body literal.
    #[error(r#"the universal variable "{0}" must occur in a positive body literal"#)]
    UnsafeHeadVariable(Variable),
    /// The variable must only depend on variables that occur in a positive body literal.
    #[error(r#"the variable "{0}" must only depend on variables that occur in a positive body literals"#)]
    UnsafeDefinition(Variable),
    /// Complex term uses an undefined variable.
    #[error(r#"complex term "{0}" uses an undefined variable "{1}""#)]
    UnsafeComplexTerm(String, Variable),
    /// Variable has been defined multiple times.
    #[error(r#"the variable "{0}" has been used in multiple equalities"#)]
    MultipleDefinitions(Variable),
    /// The unsafe variable appears in multiple negative body literals.
    #[error(r#"the unsafe variable "{0}" appears in multiple negative body literals"#)]
    UnsafeVariableInMultipleNegativeLiterals(Variable),
    /// A variable used in a comparison does not occur in a positive body literal.
    #[error(r#"the variable "{0}" used in a comparison; must occur in a positive body literal"#)]
    UnsafeFilterVariable(Variable),
    /// A variable is both existentially and universally quantified
    #[error(r#"variables named "{0}" occur with existential and universal quantification"#)]
    BothQuantifiers(String),
    /// An RDF data source declaration has arity != 3.
    #[error(
        r#"RDF data source for predicate "{0}" (from "{1}") has invalid arity {2}, should be 3"#
    )]
    RdfSourceInvalidArity(String, String, usize),
    /// A SPARQL query data source has an arity that doesn't match the number of variables given.
    #[error(
        r#"SPARQL data source for predicate "{0}" has arity {1}, but {2} variables are given"#
    )]
    SparqlSourceInvalidArity(String, usize, usize),
    /// SPARQL query data sources are currently not supported.
    #[error(r#"SPARQL data source for predicate "{0}" is not yet implemented"#)]
    UnsupportedSparqlSource(String),
    /// Expected a dot.
    #[error(r#"Expected "{0}""#)]
    ExpectedToken(String),
    /// Expected an Iriref.
    #[error("Expected an IRI")]
    ExpectedIriref,
    /// Expected a base declaration.
    #[error(r#"Expected a "@base" declaration"#)]
    ExpectedBaseDeclaration,
    /// Expected a prefix declaration.
    #[error(r#"Expected a "@prefix" declaration"#)]
    ExpectedPrefixDeclaration,
    /// Expected a predicate declaration.
    #[error(r#"Expected a "@declare" type declaration"#)]
    ExpectedPredicateDeclaration,
    /// Expected a prefix.
    #[error(r#"Expected a prefix"#)]
    ExpectedPnameNs,
    /// Expected a logical type name.
    #[error("Expected a type name")]
    ExpectedLogicalTypeName,
    /// Expected a data source declaration.
    #[error(r#"Expected a "@source" declaration"#)]
    ExpectedDataSourceDeclaration,
    /// Expected an output declaration.
    #[error(r#"Expected an "@output" declaration"#)]
    ExpectedOutputDeclaration,
    /// Expected a string literal.
    #[error("Expected a string literal")]
    ExpectedStringLiteral,
    /// Expected a statement.
    #[error("Expected a statement (i.e., either a fact or a rule)")]
    ExpectedStatement,
    /// Expected a fact.
    #[error("Expected a fact")]
    ExpectedFact,
    /// Expected a rule.
    #[error("Expected a rule")]
    ExpectedRule,
    /// Expected a prefixed name.
    #[error("Expected a prefixed name")]
    ExpectedPrefixedName,
    /// Expected a blank node label.
    #[error("Expected a blank node label")]
    ExpectedBlankNodeLabel,
    /// Expected an IRI identifier.
    #[error("Expected an IRI identifier (for e.g. predicate names or functions in term trees)")]
    ExpectedIriIdentifier,
    /// Expected an IRI as a constant.
    #[error("Expected an IRI as a constant name")]
    ExpectedIriConstant,
    /// Expected an IRI-like identifier.
    #[error(
        "Expected an IRI-like identifier (for e.g. predicate names or functions in term trees)."
    )]
    ExpectedIriLikeIdentifier,
    /// Expected a bare predicate name.
    #[error("Expected a bare name")]
    ExpectedBareName,
    /// Expected a ground term.
    #[error("Expected a ground term")]
    ExpectedGroundTerm,
    /// Expected an atom.
    #[error("Expected an atom")]
    ExpectedAtom,
    /// Expected a term.
    #[error("Expected a term")]
    ExpectedTerm,
    /// Expected a variable.
    #[error("Expected a variable")]
    ExpectedVariable,
    /// Expected a universally quantified variable.
    #[error("Expected a universally quantified variable")]
    ExpectedUniversalVariable,
    /// Expected an existentially quantified variable.
    #[error("Expected an existentially quantified variable")]
    ExpectedExistentialVariable,
    /// Expected a variable name.
    #[error("Expected a variable name")]
    ExpectedVariableName,
    /// Expected a literal.
    #[error("Expected a literal")]
    ExpectedLiteral,
    /// Expected a positive literal.
    #[error("Expected a positive literal")]
    ExpectedPositiveLiteral,
    /// Expected a negative literal.
    #[error("Expected a negative literal")]
    ExpectedNegativeLiteral,
    /// Expected a filter operator.
    #[error("Expected a filter operator")]
    ExpectedFilterOperator,
    /// Expected a constraint.
    #[error("Expected a constraint")]
    ExpectedConstraint,
    /// Expected a body expression.
    #[error("Expected a literal or a filter expression")]
    ExpectedBodyExpression,
    /// Expected an arithmetic expression.
    #[error("Expected an arithmetic expression")]
    ExpectedArithmeticExpression,
    /// Expected an arithmetic product expression.
    #[error("Expected an arithmetic product expression")]
    ExpectedArithmeticProduct,
    /// Expected an arithmetic factor expression.
    #[error("Expected an arithmetic factor expression")]
    ExpectedArithmeticFactor,
    /// Encountered a base declaration after any other directive.
    #[error("A @base declaration can only be the first statement in the program")]
    LateBaseDeclaration,
    /// Encountered a prefix declaration after any non-base non-prefix directive.
    #[error("A @prefix declaration must occur before any non-@base non-@prefix declarations.")]
    LatePrefixDeclaration,
    /// Expected a function term
    #[error("Expected a function term")]
    ExpectedFunctionTerm,
    /// Expected a known unary function
    #[error("Expected a known unary function")]
    ExpectedUnaryFunction,
    /// Expected a term tree (i.e. a term that can additionally involve e.g. arithmetic operations)
    #[error("Expected a term tree (i.e. a term that can additionally involve e.g. arithmetic operations)")]
    ExpectedPrimitiveTerm,
    /// Expected an aggregate
    #[error("Expected an aggregate term")]
    ExpectedAggregate,
    /// Expected an parenthesised expression.
    #[error("Expected an parenthesised expression")]
    ExpectedParenthesisedExpression,
    /// Expected an parenthesised term tree.
    #[error("Expected an parenthesised term tree")]
    ExpectedParenthesisedTerm,
    /// An aggregate term occurs in the body of a rule.
    #[error(r#"An aggregate term ("{0}") occurs in the body of a rule"#)]
    AggregateInBody(Aggregate),
    /// Unknown aggregate operation
    #[error(r#"Aggregate operation "{0}" is not known"#)]
    UnknownAggregateOperation(String),
}

impl ParseError {
    /// Locate this error by adding a position.
    pub fn at(self, position: Span) -> LocatedParseError {
        // miri doesn't like nom_locate, cf. https://github.com/fflorent/nom_locate/issues/88
        let column = if cfg!(not(miri)) {
            position.naive_get_utf8_column()
        } else {
            0
        };
        let fragment = if position.is_empty() {
            String::new()
        } else {
            let line = if cfg!(not(miri)) {
                String::from_utf8(position.get_line_beginning().to_vec())
                    .expect("input is valid UTF-8")
            } else {
                String::new()
            };
            format!("\"{line}\"\n{}^", "-".repeat(3 + column))
        };

        LocatedParseError {
            source: self,
            line: position.location_line(),
            column,
            fragment,
            context: Vec::new(),
        }
    }
}

impl From<nom::Err<LocatedParseError>> for LocatedParseError {
    fn from(err: nom::Err<LocatedParseError>) -> Self {
        match err {
            nom::Err::Incomplete(_) => todo!(),
            nom::Err::Error(_) => todo!(),
            nom::Err::Failure(_) => todo!(),
        }
    }
}

impl From<nom::Err<LocatedParseError>> for crate::error::Error {
    fn from(err: nom::Err<LocatedParseError>) -> Self {
        crate::error::Error::ParseError(LocatedParseError::from(err))
    }
}

impl nom::error::ParseError<Span<'_>> for LocatedParseError {
    fn from_error_kind(input: Span, kind: ErrorKind) -> Self {
        ParseError::SyntaxError(kind.description().to_string()).at(input)
    }

    fn append(input: Span, kind: ErrorKind, other: Self) -> Self {
        let mut error = ParseError::SyntaxError(kind.description().to_string()).at(input);
        error.append(other);
        error
    }
}

impl FromExternalError<Span<'_>, crate::error::Error> for LocatedParseError {
    fn from_external_error(input: Span, _kind: ErrorKind, e: crate::error::Error) -> Self {
        ParseError::ExternalError(Box::new(e)).at(input)
    }
}

impl FromExternalError<Span<'_>, ParseError> for LocatedParseError {
    fn from_external_error(input: Span<'_>, kind: ErrorKind, e: ParseError) -> Self {
        let mut err = <Self as nom::error::ParseError<Span<'_>>>::from_error_kind(input, kind);
        err.append(e.at(input));
        err
    }
}

impl FromExternalError<Span<'_>, ParseIntError> for LocatedParseError {
    fn from_external_error(input: Span, _kind: ErrorKind, e: ParseIntError) -> Self {
        ParseError::ExternalError(Box::new(crate::error::ReadingError::into(e.into()))).at(input)
    }
}

impl FromExternalError<Span<'_>, ParseFloatError> for LocatedParseError {
    fn from_external_error(input: Span, _kind: ErrorKind, e: ParseFloatError) -> Self {
        ParseError::ExternalError(Box::new(crate::error::ReadingError::into(e.into()))).at(input)
    }
}

impl FromExternalError<Span<'_>, crate::error::ReadingError> for LocatedParseError {
    fn from_external_error(
        input: Span<'_>,
        _kind: ErrorKind,
        e: crate::error::ReadingError,
    ) -> Self {
        ParseError::ExternalError(Box::new(e.into())).at(input)
    }
}

impl FromExternalError<Span<'_>, ImportExportError> for LocatedParseError {
    fn from_external_error(input: Span<'_>, _kind: ErrorKind, e: ImportExportError) -> Self {
        ParseError::ExternalError(Box::new(e.into())).at(input)
    }
}

<<<<<<< HEAD
use crate::io::lexer::Token;

#[derive(Debug)]
struct Tokens<'a> {
    tok: &'a [Token<'a>],
}
impl<'a> Tokens<'a> {
    fn new(vec: &'a [Token]) -> Tokens<'a> {
        Tokens { tok: vec }
    }
}
impl<'a> nom::AsBytes for Tokens<'a> {
    fn as_bytes(&self) -> &[u8] {
        todo!()
    }
}
impl<'a, T> nom::Compare<T> for Tokens<'a> {
    fn compare(&self, t: T) -> nom::CompareResult {
        todo!()
    }

    fn compare_no_case(&self, t: T) -> nom::CompareResult {
        todo!()
    }
}
// impl<'a> nom::ExtendInto for Tokens<'a> {
//     type Item;

//     type Extender;

//     fn new_builder(&self) -> Self::Extender {
//         todo!()
//     }

//     fn extend_into(&self, acc: &mut Self::Extender) {
//         todo!()
//     }
// }
impl<'a, T> nom::FindSubstring<T> for Tokens<'a> {
    fn find_substring(&self, substr: T) -> Option<usize> {
        todo!()
    }
}
impl<'a, T> nom::FindToken<T> for Tokens<'a> {
    fn find_token(&self, token: T) -> bool {
        todo!()
    }
}
impl<'a> nom::InputIter for Tokens<'a> {
    type Item = &'a Token<'a>;

    type Iter = std::iter::Enumerate<::std::slice::Iter<'a, Token<'a>>>;

    type IterElem = ::std::slice::Iter<'a, Token<'a>>;

    fn iter_indices(&self) -> Self::Iter {
        self.tok.iter().enumerate()
    }

    fn iter_elements(&self) -> Self::IterElem {
        self.tok.iter()
    }

    fn position<P>(&self, predicate: P) -> Option<usize>
    where
        P: Fn(Self::Item) -> bool,
    {
        self.tok.iter().position(predicate)
    }

    fn slice_index(&self, count: usize) -> Result<usize, nom::Needed> {
        if self.tok.len() >= count {
            Ok(count)
        } else {
            Err(nom::Needed::Unknown)
        }
    }
}
impl<'a> nom::InputLength for Tokens<'a> {
    fn input_len(&self) -> usize {
        self.tok.len()
    }
}
impl<'a> nom::InputTake for Tokens<'a> {
    fn take(&self, count: usize) -> Self {
        Tokens {
            tok: &self.tok[0..count],
        }
    }

    fn take_split(&self, count: usize) -> (Self, Self) {
        (
            Tokens {
                tok: &self.tok[count..self.tok.len()],
            },
            Tokens {
                tok: &self.tok[0..count],
            },
        )
    }
}
impl<'a> nom::InputTakeAtPosition for Tokens<'a> {
    type Item = &'a Token<'a>;

    fn split_at_position<P, E: nom::error::ParseError<Self>>(
        &self,
        predicate: P,
    ) -> IResult<Self, Self, E>
    where
        P: Fn(Self::Item) -> bool,
    {
        todo!()
    }

    fn split_at_position1<P, E: nom::error::ParseError<Self>>(
        &self,
        predicate: P,
        e: ErrorKind,
    ) -> IResult<Self, Self, E>
    where
        P: Fn(Self::Item) -> bool,
    {
        todo!()
    }

    fn split_at_position_complete<P, E: nom::error::ParseError<Self>>(
        &self,
        predicate: P,
    ) -> IResult<Self, Self, E>
    where
        P: Fn(Self::Item) -> bool,
    {
        todo!()
    }

    fn split_at_position1_complete<P, E: nom::error::ParseError<Self>>(
        &self,
        predicate: P,
        e: ErrorKind,
    ) -> IResult<Self, Self, E>
    where
        P: Fn(Self::Item) -> bool,
    {
        todo!()
    }
}
impl<'a> nom::Offset for Tokens<'a> {
    fn offset(&self, second: &Self) -> usize {
        todo!()
    }
}
impl<'a, R> nom::ParseTo<R> for Tokens<'a> {
    fn parse_to(&self) -> Option<R> {
        todo!()
    }
}
impl<'a, R> nom::Slice<R> for Tokens<'a> {
    fn slice(&self, range: R) -> Self {
        todo!()
=======
impl FromExternalError<Span<'_>, DataValueCreationError> for LocatedParseError {
    fn from_external_error(input: Span<'_>, _kind: ErrorKind, e: DataValueCreationError) -> Self {
        ParseError::ExternalError(Box::new(e.into())).at(input)
>>>>>>> f2e01a3c
    }
}<|MERGE_RESOLUTION|>--- conflicted
+++ resolved
@@ -417,7 +417,12 @@
     }
 }
 
-<<<<<<< HEAD
+impl FromExternalError<Span<'_>, DataValueCreationError> for LocatedParseError {
+    fn from_external_error(input: Span<'_>, _kind: ErrorKind, e: DataValueCreationError) -> Self {
+        ParseError::ExternalError(Box::new(e.into())).at(input)
+    }
+}
+
 use crate::io::lexer::Token;
 
 #[derive(Debug)]
@@ -577,10 +582,5 @@
 impl<'a, R> nom::Slice<R> for Tokens<'a> {
     fn slice(&self, range: R) -> Self {
         todo!()
-=======
-impl FromExternalError<Span<'_>, DataValueCreationError> for LocatedParseError {
-    fn from_external_error(input: Span<'_>, _kind: ErrorKind, e: DataValueCreationError) -> Self {
-        ParseError::ExternalError(Box::new(e.into())).at(input)
->>>>>>> f2e01a3c
     }
 }