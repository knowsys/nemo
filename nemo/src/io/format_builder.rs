--- conflicted
+++ resolved
@@ -17,20 +17,11 @@
 use crate::{
     rule_model::{
         components::{
-<<<<<<< HEAD
-            import_export::{Direction, ImportExportSpec},
-            term::value_type::ValueType,
-            ComponentIdentity,
-=======
             import_export::{specification::ImportExportSpec, Direction},
             term::{operation::Operation, value_type::ValueType},
-            ProgramComponent,
->>>>>>> 70df0cc7
+            ComponentIdentity,
         },
-        error::{
-            hint::Hint, info::Info, validation_error::ValidationErrorKind, ComplexErrorLabelKind,
-            ValidationErrorBuilder,
-        },
+        error::{hint::Hint, validation_error::ValidationErrorKind, ValidationErrorBuilder},
         substitution::Substitution,
     },
     syntax::import_export::attribute,
@@ -308,52 +299,54 @@
     /// validate that they are of the correct form
     /// and consturct a [Substitution].
     fn build_substitution(
-        bindings: &[Operation],
-        builder: &mut ValidationErrorBuilder,
+        _bindings: &[Operation],
+        _builder: &mut ValidationErrorBuilder,
     ) -> Option<Substitution> {
-        let mut result = HashMap::new();
-
-        for binding in bindings {
-            let Some((left, right)) = binding.variable_assignment() else {
-                builder.report_error(
-                    *binding.origin(),
-                    ValidationErrorKind::DirectiveNonAssignment,
-                );
-                return None;
-            };
-
-            if !right.is_ground() {
-                builder.report_error(
-                    *binding.origin(),
-                    ValidationErrorKind::DirectiveAssignmentNotGround,
-                );
-                return None;
-            };
-
-            if let Some((_, previous_origin)) =
-                result.insert(left.clone(), (right.clone(), *binding.origin()))
-            {
-                builder
-                    .report_error(
-                        *binding.origin(),
-                        ValidationErrorKind::DirectiveConflictingAssignments {
-                            variable: left.to_string(),
-                        },
-                    )
-                    .add_label(
-                        ComplexErrorLabelKind::Information,
-                        previous_origin,
-                        Info::FirstDefinition,
-                    );
-                return None;
-            }
-        }
-
-        Some(Substitution::new(
-            result
-                .into_iter()
-                .map(|(key, (value, _origin))| (key, value)),
-        ))
+        // let mut result = HashMap::new();
+
+        // for binding in bindings {
+        //     let Some((left, right)) = binding.variable_assignment() else {
+        //         builder.report_error(
+        //             *binding.origin(),
+        //             ValidationErrorKind::DirectiveNonAssignment,
+        //         );
+        //         return None;
+        //     };
+
+        //     if !right.is_ground() {
+        //         builder.report_error(
+        //             *binding.origin(),
+        //             ValidationErrorKind::DirectiveAssignmentNotGround,
+        //         );
+        //         return None;
+        //     };
+
+        //     if let Some((_, previous_origin)) =
+        //         result.insert(left.clone(), (right.clone(), *binding.origin()))
+        //     {
+        //         builder
+        //             .report_error(
+        //                 *binding.origin(),
+        //                 ValidationErrorKind::DirectiveConflictingAssignments {
+        //                     variable: left.to_string(),
+        //                 },
+        //             )
+        //             .add_label(
+        //                 ComplexErrorLabelKind::Information,
+        //                 previous_origin,
+        //                 Info::FirstDefinition,
+        //             );
+        //         return None;
+        //     }
+        // }
+
+        // Some(Substitution::new(
+        //     result
+        //         .into_iter()
+        //         .map(|(key, (value, _origin))| (key, value)),
+        // ))
+
+        todo!()
     }
 
     pub(crate) fn validate(
@@ -364,13 +357,8 @@
     ) -> Option<Self> {
         let Ok(format_tag) = B::Tag::from_str(spec.format().name()) else {
             builder.report_error(
-<<<<<<< HEAD
-                spec.format_tag().origin().clone(),
-                ValidationErrorKind::ImportExportFileFormatUnknown(spec.format_tag().name().into()),
-=======
-                *spec.format().origin(),
+                spec.format().origin().clone(),
                 ValidationErrorKind::ImportExportFileFormatUnknown(spec.format().name().into()),
->>>>>>> 70df0cc7
             );
             return None;
         };
@@ -408,20 +396,15 @@
                 Ok(ground_term) => ground_term.value(),
                 Err(value_term) => {
                     builder.report_error(
-                        *value_term.origin(),
+                        value_term.origin().clone(),
                         ValidationErrorKind::ImportExportParameterNotGround(value_term),
                     );
                     return None;
                 }
             };
 
-<<<<<<< HEAD
-            if let Err(kind) = parameter.is_value_valid(value_term.value()) {
+            if let Err(kind) = parameter.is_value_valid(value.clone()) {
                 builder.report_error(value_term.origin().clone(), kind);
-=======
-            if let Err(kind) = parameter.is_value_valid(value.clone()) {
-                builder.report_error(*value_term.origin(), kind);
->>>>>>> 70df0cc7
                 return None;
             }
 
@@ -504,19 +487,14 @@
         direction: Direction,
         builder: &mut ValidationErrorBuilder,
     ) -> Option<ImportExportBuilder> {
-<<<<<<< HEAD
         let origin = spec.origin().clone();
-        let parameters = Parameters::<B>::validate(spec, direction, builder)?;
-=======
-        let origin = *spec.origin();
         let parameters = Parameters::<B>::validate(spec, bindings, direction, builder)?;
->>>>>>> 70df0cc7
 
         let resource_builder = parameters
             .get_optional(StandardParameter::Resource.into())
             .and_then(|value| {
                 let resource = ResourceBuilder::try_from(value)
-                    .map_err(|err| builder.report_error(origin, err.into()))
+                    .map_err(|err| builder.report_error(origin.clone(), err.into()))
                     .ok()?;
                 Some(resource)
             });
@@ -531,7 +509,7 @@
         let inner = match B::new(tag, &parameters, direction) {
             Ok(res) => Some(res),
             Err(kind) => {
-                builder.report_error(origin, kind);
+                builder.report_error(origin.clone(), kind);
                 None
             }
         }?;
@@ -614,11 +592,7 @@
         let format_tag = spec.format().name().to_owned();
         let Ok(tag) = format_tag.parse::<SupportedFormatTag>() else {
             error_builder.report_error(
-<<<<<<< HEAD
-                spec.format_tag().origin().clone(),
-=======
-                *spec.format().origin(),
->>>>>>> 70df0cc7
+                spec.format().origin().clone(),
                 ValidationErrorKind::ImportExportFileFormatUnknown(format_tag.to_string()),
             );
             return None;
