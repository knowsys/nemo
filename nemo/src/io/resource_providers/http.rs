use std::io::Read;

<<<<<<< HEAD
use nemo_physical::{error::ReadingError, resource::{Resource, Parameters}};
use reqwest::header::InvalidHeaderValue;

use crate::rule_model::components::import_export::compression::CompressionFormat;
use urlencoding::encode;
use super::ResourceProvider;
=======
use nemo_physical::{
    error::{ReadingError, ReadingErrorKind},
    resource::Resource,
};
use reqwest::header::InvalidHeaderValue;

use super::{is_iri, ResourceProvider};
>>>>>>> ff6df683

/// Resolves resources using HTTP or HTTPS.
///
/// Handles `http:` and `https:` IRIs.
#[derive(Debug, Clone, Copy, Default)]
pub struct HttpResourceProvider {}

/// The result of fetching a resource via HTTP.
#[derive(Debug, Clone)]
pub struct HttpResource {
    /// IRI that this resource was fetched from
    resource: Resource,
    /// Content of the resource
    content: Vec<u8>,
}

impl HttpResource {
    /// Return the IRI this resource was fetched from.
    pub fn url(&self) -> &Resource {
        // TODO: should this return the Resource, or just the IRI?
        &self.resource
    }

    /// Return the content of this resource.
    pub fn content(&self) -> String {
        String::from_utf8(self.content.clone()).expect("is valid UTF-8")
    }
}

impl Read for HttpResource {
    fn read(&mut self, buf: &mut [u8]) -> std::io::Result<usize> {
        let amount = self.content.as_slice().read(buf)?;
        self.content.drain(0..amount);

        Ok(amount)
    }
}

impl HttpResourceProvider {
    async fn get(resource: &Resource, url: String, parameters: &Parameters, media_type: &str) -> Result<HttpResource, ReadingError> {
        let mut headers = reqwest::header::HeaderMap::new();
        headers.insert(
            reqwest::header::ACCEPT,
            media_type.parse().map_err(|err: InvalidHeaderValue| {
                ReadingError::new(ReadingErrorKind::ExternalError(err.into()))
                    .with_resource(url.clone())
            })?,
        );
        headers.insert(
            reqwest::header::USER_AGENT,
            format!(
                "{}/{} ({})",
                option_env!("CARGO_PKG_NAME").unwrap_or("Nemo"),
                option_env!("CARGO_PKG_VERSION").unwrap_or("unknown-version"),
                option_env!("CARGO_PKG_HOMEPAGE")
                    .unwrap_or("https://iccl.inf.tu-dresden.de/web/Nemo/en")
            )
            .parse()
            .map_err(|err: InvalidHeaderValue| {
                ReadingError::new(ReadingErrorKind::ExternalError(err.into()))
                    .with_resource(url.clone())
            })?,
        );

        let err_mapping =
            |err: reqwest::Error| ReadingError::new(err.into()).with_resource(url.clone());

        let client = reqwest::Client::builder()
            .default_headers(headers)
<<<<<<< HEAD
            .build()?;

        // Unpack parameters 
        let encoded_query = if let Some(q) = parameters.query.as_ref() {
            encode(q.as_str()) // Extracts the value from the tuple
        } else {
            encode("")
        };
        


        
        // Concatenate url and encoded query
        let full_url = format!("{}?query={}", url, encoded_query);
        println!("full query: {full_url}");

        let response = client.get(full_url).send().await?;
=======
            .build()
            .map_err(err_mapping)?;

        let response = client.get(url).send().await.map_err(err_mapping)?;

>>>>>>> ff6df683
        // we're expecting potentially compressed data, don't try to
        // do any character set guessing, as `response.text()` would do.
        let content = response.bytes().await.map_err(err_mapping)?;

        Ok(HttpResource {
            resource: resource.clone(),
            content: content.into(),
        })
    }
}

impl ResourceProvider for HttpResourceProvider {
    fn open_resource(
        &self,
        resource: &Resource,
        media_type: &str,
<<<<<<< HEAD
    ) -> Result<Option<Box<dyn BufRead>>, ReadingError> {
        // Add error message
        let Resource::Iri { iri, parameters } = resource else {unreachable!("The type of the resource is known already")};
=======
    ) -> Result<Option<Box<dyn Read>>, ReadingError> {
        if !is_iri(resource) {
            return Ok(None);
        }
>>>>>>> ff6df683

        let url = iri.to_string();
        if !(url.starts_with("http:") || url.starts_with("https:")) {
            // Non-http IRI; resource provider is not responsible
            return Ok(None);
        }

        let rt = tokio::runtime::Builder::new_current_thread()
            .enable_all()
            .build()
<<<<<<< HEAD
            .map_err(|e| ReadingError::IoReading {
                error: e,
                filename: url.clone(),
            })?;
        let response = rt.block_on(Self::get(resource, url, parameters, media_type))?;
        if let Some(reader) = compression.try_decompression(BufReader::new(response)) {
            Ok(Some(reader))
        } else {
            Err(ReadingError::Decompression {
                resource: resource.to_owned(),
                decompression_format: compression.to_string(),
            })
        }
=======
            .map_err(|e| ReadingError::from(e).with_resource(resource.clone()))?;

        let response = rt.block_on(Self::get(resource, media_type))?;
        Ok(Some(Box::new(response)))
>>>>>>> ff6df683
    }
}<|MERGE_RESOLUTION|>--- conflicted
+++ resolved
@@ -1,13 +1,5 @@
 use std::io::Read;
 
-<<<<<<< HEAD
-use nemo_physical::{error::ReadingError, resource::{Resource, Parameters}};
-use reqwest::header::InvalidHeaderValue;
-
-use crate::rule_model::components::import_export::compression::CompressionFormat;
-use urlencoding::encode;
-use super::ResourceProvider;
-=======
 use nemo_physical::{
     error::{ReadingError, ReadingErrorKind},
     resource::Resource,
@@ -15,7 +7,6 @@
 use reqwest::header::InvalidHeaderValue;
 
 use super::{is_iri, ResourceProvider};
->>>>>>> ff6df683
 
 /// Resolves resources using HTTP or HTTPS.
 ///
@@ -85,31 +76,11 @@
 
         let client = reqwest::Client::builder()
             .default_headers(headers)
-<<<<<<< HEAD
-            .build()?;
-
-        // Unpack parameters 
-        let encoded_query = if let Some(q) = parameters.query.as_ref() {
-            encode(q.as_str()) // Extracts the value from the tuple
-        } else {
-            encode("")
-        };
-        
-
-
-        
-        // Concatenate url and encoded query
-        let full_url = format!("{}?query={}", url, encoded_query);
-        println!("full query: {full_url}");
-
-        let response = client.get(full_url).send().await?;
-=======
             .build()
             .map_err(err_mapping)?;
 
         let response = client.get(url).send().await.map_err(err_mapping)?;
 
->>>>>>> ff6df683
         // we're expecting potentially compressed data, don't try to
         // do any character set guessing, as `response.text()` would do.
         let content = response.bytes().await.map_err(err_mapping)?;
@@ -126,16 +97,10 @@
         &self,
         resource: &Resource,
         media_type: &str,
-<<<<<<< HEAD
-    ) -> Result<Option<Box<dyn BufRead>>, ReadingError> {
-        // Add error message
-        let Resource::Iri { iri, parameters } = resource else {unreachable!("The type of the resource is known already")};
-=======
     ) -> Result<Option<Box<dyn Read>>, ReadingError> {
         if !is_iri(resource) {
             return Ok(None);
         }
->>>>>>> ff6df683
 
         let url = iri.to_string();
         if !(url.starts_with("http:") || url.starts_with("https:")) {
@@ -146,25 +111,9 @@
         let rt = tokio::runtime::Builder::new_current_thread()
             .enable_all()
             .build()
-<<<<<<< HEAD
-            .map_err(|e| ReadingError::IoReading {
-                error: e,
-                filename: url.clone(),
-            })?;
-        let response = rt.block_on(Self::get(resource, url, parameters, media_type))?;
-        if let Some(reader) = compression.try_decompression(BufReader::new(response)) {
-            Ok(Some(reader))
-        } else {
-            Err(ReadingError::Decompression {
-                resource: resource.to_owned(),
-                decompression_format: compression.to_string(),
-            })
-        }
-=======
             .map_err(|e| ReadingError::from(e).with_resource(resource.clone()))?;
 
         let response = rt.block_on(Self::get(resource, media_type))?;
         Ok(Some(Box::new(response)))
->>>>>>> ff6df683
     }
 }