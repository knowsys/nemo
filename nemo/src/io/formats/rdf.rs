--- conflicted
+++ resolved
@@ -214,29 +214,18 @@
                 let resource = ResourceBuilder::try_from(value)?.finalize();
                 let compression_format = CompressionFormat::from_resource(&resource);
 
-<<<<<<< HEAD
-                let Some(extension) = resource.file_extension() else {
-                    return Err(ValidationError::RdfUnspecifiedMissingExtension);
-=======
                 let Some(extension) = compression_format.uncompressed_file_extension(&resource)
                 else {
-                    return Err(ValidationErrorKind::RdfUnspecifiedMissingExtension);
->>>>>>> 5e331dbf
+                    return Err(ValidationError::RdfUnspecifiedMissingExtension);
                 };
 
                 let Some(variant) = RdfVariant::VARIANTS
                     .iter()
                     .find(|variant| extension == variant.default_extension())
                 else {
-<<<<<<< HEAD
                     return Err(ValidationError::RdfUnspecifiedUnknownExtension {
                         format: extension.to_string(),
                     });
-=======
-                    return Err(ValidationErrorKind::RdfUnknownExtension(
-                        extension.to_string(),
-                    ));
->>>>>>> 5e331dbf
                 };
 
                 *variant
