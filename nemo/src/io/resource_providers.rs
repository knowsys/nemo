//! Resource providers for external resources that can be used in reasoning.

use std::{io::Read, path::PathBuf, rc::Rc};

// use crate::io::parser::{all_input_consumed, iri::iri};
use nemo_physical::{
    error::{ReadingError, ReadingErrorKind},
    resource::Resource,
};

/// A resource provider for files.
pub mod file;
/// A resource provider for HTTP(s) requests.
pub mod http;

/// Helper function that determines whether resource has the form of an iri.
///
/// For now, we don't validate the exact requirements but simply check
/// whether the string contains a `:`.
///
/// TODO: Revise if deemed necessary.
fn is_iri(resource: &Resource) -> bool {
    match resource {
        Resource::Path(path) => path.contains(':'),
        // TODO: We would expect Resource::Iri to be an iri. However is this verified somewhere already?
        Resource::Iri { iri, .. } => iri.to_string().contains(':')
    }
}

/// Allows resolving resources to readers.
///
/// This allows specifying how to resolve a resource independent of how the
/// file format is going to be parsed.
pub trait ResourceProvider: std::fmt::Debug {
    /// Resolve and open a resource.
    ///
    /// The method may fail in two ways: by returning `Ok(None)` or by returning
    /// an error. The provider should inspect the resource to decide if it is
    /// responsible, and use `None` if it isn't. So `None` signifies that the given
    /// resource is not supported.
    ///
    /// If the resource is supported, the provider must try to open it with the
    /// given compression format, and return an error if this fails.
    fn open_resource(
        &self,
        resource: &Resource,
        media_type: &str,
    ) -> Result<Option<Box<dyn Read>>, ReadingError>;
}

/// A list of [ResourceProvider] sorted by decreasing priority.
///
/// This allows resolving a given resource, which may occur in a Nemo program,
/// to a reader (which return the actual by of e.g. a referenced file).
///
/// The list of [ResourceProviders] can be customized by users of the Rust nemo crate.
#[derive(Debug, Clone)]
pub struct ResourceProviders(Rc<Vec<Box<dyn ResourceProvider>>>);

impl ResourceProviders {
    /// Construct using a list of [ResourceProvider]s
    pub fn from(r: Vec<Box<dyn ResourceProvider>>) -> Self {
        Self(Rc::new(r))
    }

    /// Construct default with a base path for the `FileResourceProvider`
    pub fn with_base_path(base_path: Option<PathBuf>) -> Self {
        Self(Rc::new(vec![
            Box::<http::HttpResourceProvider>::default(),
            Box::new(file::FileResourceProvider::new(base_path)),
        ]))
    }

    /// Returns instance which is unable to resolve any resources.
    pub fn empty() -> Self {
        Self(Rc::new(vec![]))
    }

    /// Opens a resource.
    pub fn open_resource(
        &self,
        resource: &Resource,
        media_type: &str,
<<<<<<< HEAD
    ) -> Result<Box<dyn BufRead>, ReadingError> {
        let resource_provider = match resource {
            // TODO: is there a cleaner way to return the Http- or FileResourceProvider ?
            // Is it possible that the vector is empty?
            Resource::Iri {..} => &self.0[0],
            Resource::Path(..) => &self.0[1]
        };
        // Call the correct resource_provider 
        if let Some(reader) =
            resource_provider.open_resource(resource, compression, media_type)?
        {
            return Ok(reader);
=======
    ) -> Result<Box<dyn Read>, ReadingError> {
        for resource_provider in self.0.iter() {
            if let Some(reader) = resource_provider.open_resource(resource, media_type)? {
                return Ok(reader);
            }
>>>>>>> ff6df683
        }
        

        Err(ReadingError::new(ReadingErrorKind::ResourceNotProvided)
            .with_resource(resource.clone()))
    }
}

impl Default for ResourceProviders {
    fn default() -> Self {
        Self::with_base_path(Default::default())
    }
}<|MERGE_RESOLUTION|>--- conflicted
+++ resolved
@@ -81,26 +81,11 @@
         &self,
         resource: &Resource,
         media_type: &str,
-<<<<<<< HEAD
-    ) -> Result<Box<dyn BufRead>, ReadingError> {
-        let resource_provider = match resource {
-            // TODO: is there a cleaner way to return the Http- or FileResourceProvider ?
-            // Is it possible that the vector is empty?
-            Resource::Iri {..} => &self.0[0],
-            Resource::Path(..) => &self.0[1]
-        };
-        // Call the correct resource_provider 
-        if let Some(reader) =
-            resource_provider.open_resource(resource, compression, media_type)?
-        {
-            return Ok(reader);
-=======
     ) -> Result<Box<dyn Read>, ReadingError> {
         for resource_provider in self.0.iter() {
             if let Some(reader) = resource_provider.open_resource(resource, media_type)? {
                 return Ok(reader);
             }
->>>>>>> ff6df683
         }
         
 
