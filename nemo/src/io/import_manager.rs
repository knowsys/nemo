--- conflicted
+++ resolved
@@ -20,13 +20,8 @@
         Self { resource_providers }
     }
 
-<<<<<<< HEAD
-    /// Constructs a [TableProvider] from the given [ImportExportHandler].
-    /// The expected arity can reflect additional knowledge of the caller (or might be taken
-=======
     /// Constructs a [TableProvider] from the given [Import].
     /// The expeced arity can reflect additional knowledge of the caller (or might be taken
->>>>>>> ff6df683
     /// from the handler, if it has an arity). It is validated if the import directive is
     /// compatible with this assumption.
     pub(crate) fn table_provider_from_handler(
