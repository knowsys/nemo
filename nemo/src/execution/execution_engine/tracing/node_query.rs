--- conflicted
+++ resolved
@@ -111,37 +111,24 @@
                 let mut next_address = address.clone();
                 next_address.push(index);
 
-<<<<<<< HEAD
-                self.trace_node_restriction(
-=======
                 Box::pin(self.trace_node_restriction(
->>>>>>> 56c7a206
                     manager,
                     node_atom,
                     next_address,
                     &atom.predicate(),
-<<<<<<< HEAD
                     program,
-                );
-=======
                 ))
                 .await;
->>>>>>> 56c7a206
             }
         }
     }
 
     /// Phase 2 of `trace_node_execute`
     ///
-<<<<<<< HEAD
     /// Bottom-up computation of "valid" facts per query node,
     /// meaning that every such fact satisfies all constraints
     /// imposed by its subtree.
-    fn trace_node_valid(
-=======
-    ///
     async fn trace_node_valid(
->>>>>>> 56c7a206
         &mut self,
         manager: &mut TraceNodeManager,
         node: &TableEntriesForTreeNodesQueryInner,
@@ -197,13 +184,9 @@
                     &atom.predicate(),
                     &discarded_columns,
                     next_step,
-<<<<<<< HEAD
                     program,
-                );
-=======
                 ))
                 .await;
->>>>>>> 56c7a206
             }
 
             for (step, id) in self.table_manager.tables_in_range_rule_steps(
@@ -396,17 +379,15 @@
                     return false;
                 }
 
-<<<<<<< HEAD
-                if !self.trace_node_filter(
+                if !Box::pin(self.trace_node_filter(
                     manager,
                     node_atom,
                     next_address,
                     program,
                     program_analysis,
-                ) {
-=======
-                if !Box::pin(self.trace_node_filter(manager, node_atom, next_address)).await {
->>>>>>> 56c7a206
+                ))
+                .await
+                {
                     return false;
                 }
             }
@@ -416,17 +397,11 @@
     }
 
     /// Compute the results for a [TableEntriesForTreeNodesQuery].
-<<<<<<< HEAD
-    fn trace_node_execute(
+    async fn trace_node_execute(
         &mut self,
         query: &TableEntriesForTreeNodesQuery,
         program: &ChaseProgram,
         program_analysis: &ProgramAnalysis,
-=======
-    async fn trace_node_execute(
-        &mut self,
-        query: &TableEntriesForTreeNodesQuery,
->>>>>>> 56c7a206
     ) -> TraceNodeManager {
         let mut manager = TraceNodeManager::default();
         let address = TreeAddress::default();
@@ -435,12 +410,8 @@
         let before_step = self.rule_history.len();
         let discarded_columns = Vec::default();
 
-<<<<<<< HEAD
-        self.trace_node_restriction(&mut manager, node, address.clone(), &predicate, program);
-=======
-        self.trace_node_restriction(&mut manager, node, address.clone(), &predicate)
+        self.trace_node_restriction(&mut manager, node, address.clone(), &predicate, program)
             .await;
->>>>>>> 56c7a206
 
         self.trace_node_valid(
             &mut manager,
@@ -449,25 +420,19 @@
             &predicate,
             &discarded_columns,
             before_step,
-<<<<<<< HEAD
             program,
-        );
-
-        let _ = self.trace_node_filter(
-            &mut manager,
-            node,
-            address.clone(),
-            program,
-            program_analysis,
-        );
-=======
         )
         .await;
 
         let _ = self
-            .trace_node_filter(&mut manager, node, address.clone())
+            .trace_node_filter(
+                &mut manager,
+                node,
+                address.clone(),
+                program,
+                program_analysis,
+            )
             .await;
->>>>>>> 56c7a206
 
         manager
     }
@@ -695,15 +660,10 @@
         &mut self,
         query: &TableEntriesForTreeNodesQuery,
     ) -> TableEntriesForTreeNodesResponse {
-<<<<<<< HEAD
         let (program, analysis) = self.program.prepare_tracing();
 
-        let response = self.trace_node_prepare(query);
-        let manager = self.trace_node_execute(query, &program, &analysis);
-=======
         let response = self.trace_node_prepare(query).await;
-        let manager = self.trace_node_execute(query).await;
->>>>>>> 56c7a206
+        let manager = self.trace_node_execute(query, &program, &analysis).await;
 
         self.trace_node_answer(&manager, response)
             .await
