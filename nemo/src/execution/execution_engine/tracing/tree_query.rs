//! This module implements tracing for tree queries.

use std::collections::{HashMap, hash_map::Entry};

use itertools::Itertools;
use nemo_physical::datavalues::AnyDataValue;

use crate::{
    chase_model::{
        ChaseAtom, GroundAtom,
        analysis::{program_analysis::ProgramAnalysis, variable_order::VariableOrder},
        components::{program::ChaseProgram, rule::ChaseRule},
    },
    error::Error,
    execution::{
        ExecutionEngine,
        planning::plan_tracing::TracingStrategy,
        selection_strategy::strategy::RuleSelectionStrategy,
        tracing::{
            error::TracingError,
            shared::{PaginationResponse, Rule as TraceRule, TableEntryQuery, TableEntryResponse},
            tree_query::{TreeForTableQuery, TreeForTableResponse, TreeForTableResponseSuccessor},
        },
    },
    rule_model::components::{
        atom::Atom,
        tag::Tag,
        term::primitive::{Primitive, ground::GroundTerm, variable::Variable},
    },
    table_manager::SubtableExecutionPlan,
};

/// For a given rule, fact and head index,
/// compute the partial grounding resulting,
/// from assigning the variable to the corresponding
/// term in the fact.
///
/// Returns `None`, if the atoms are not unifiable.
fn partial_grounding_for_rule_head_and_fact(
    rule: ChaseRule,
    head_index: usize,
    fact: GroundAtom,
) -> Option<HashMap<Variable, AnyDataValue>> {
    let head_atom = &rule.head()[head_index];

    let is_aggregate_atom = Some(head_index) == rule.aggregate_head_index();
    let aggregate_variable = rule
        .aggregate()
        .map(|aggregate| aggregate.output_variable());

    if head_atom.predicate() != fact.predicate() {
        return None;
    }

    // Unify the head atom with the given fact

    // If unification is possible `compatible` remains true
    let mut compatible = true;
    // Contains the head variable and the ground term it aligns with.
    let mut grounding = HashMap::<Variable, AnyDataValue>::new();

    for (head_term, fact_term) in head_atom.terms().zip(fact.terms()) {
        match head_term {
            Primitive::Ground(ground) => {
                if ground != fact_term {
                    compatible = false;
                    break;
                }
            }
            Primitive::Variable(variable) => {
                // Matching with existential variables should not produce any restrictions,
                // so we just consider universal variables here
                if variable.is_existential() {
                    continue;
                }

                // Aggregate variables are not grounded
                if is_aggregate_atom && Some(variable) == aggregate_variable {
                    continue;
                }

                match grounding.entry(variable.clone()) {
                    Entry::Occupied(entry) => {
                        if *entry.get() != fact_term.value() {
                            compatible = false;
                            break;
                        }
                    }
                    Entry::Vacant(entry) => {
                        entry.insert(fact_term.value());
                    }
                }
            }
        }
    }

    if !compatible {
        // Fact could not have been unified
        return None;
    }

    Some(grounding)
}

impl<Strategy: RuleSelectionStrategy> ExecutionEngine<Strategy> {
    /// The results for negated nodes is not computed as part of the normal
    /// evaluation of the query, and instead appendning the the full table,
    /// as an explanation for negated facts.
    async fn trace_tree_add_negation(&mut self, response: &mut TreeForTableResponse) {
        if let Some(next) = &mut response.next {
            for child in &mut next.children {
                Box::pin(self.trace_tree_add_negation(child)).await;
            }

            let rule = self.chase_program().rules()[next.rule.id].clone();
            for negative_atom in rule.negative_body() {
                let rows =
                    if let Ok(Some(rows)) = self.predicate_rows(&negative_atom.predicate()).await {
                        rows.collect::<Vec<_>>()
                    } else {
                        Vec::default()
                    };

                let mut entries = Vec::default();
                for row in rows {
                    let entry_id = self
                        .table_manager
                        .table_row_id(&negative_atom.predicate(), &row)
                        .await
                        .expect("row should be contained somewhere");

                    let table_response = TableEntryResponse {
                        entry_id,
                        terms: row,
                    };

                    entries.push(table_response);
                }

                let negative_response = TreeForTableResponse {
                    predicate: negative_atom.predicate().to_string(),
                    entries,
                    pagination: PaginationResponse {
                        start: 0,
                        more: false,
                    },
                    possible_rules_above: Vec::default(),
                    possible_rules_below: Vec::default(),
                    next: None,
                };

                next.children.push(negative_response);
            }
        }
    }

    fn trace_next_facts(
        grounding: &[AnyDataValue],
        next_facts: &mut [Vec<GroundAtom>],
        rule: &ChaseRule,
        variable_order: &VariableOrder,
    ) {
        let variable_assignment: HashMap<Variable, AnyDataValue> = variable_order
            .as_ordered_list()
            .into_iter()
            .zip(grounding.iter().cloned())
            .collect();

        for (body_index, body_atom) in rule.positive_body().iter().enumerate() {
            let next_fact_predicate = body_atom.predicate();
            let next_fact_terms = body_atom
                .terms()
                .map(|variable| {
                    GroundTerm::from(
                        variable_assignment
                            .get(variable)
                            .expect("Query must assign value to each variable.")
                            .clone(),
                    )
                })
                .collect::<Vec<_>>();

            let next_fact = GroundAtom::new(next_fact_predicate, next_fact_terms);
            next_facts[body_index].push(next_fact);
        }
    }

    /// Recursive part of `trace_tree`
<<<<<<< HEAD
    fn trace_tree_recursive(
        &mut self,
        facts: Vec<GroundAtom>,
        program: &ChaseProgram,
        program_analysis: &ProgramAnalysis,
=======
    async fn trace_tree_recursive(
        &mut self,
        facts: Vec<GroundAtom>,
>>>>>>> 56c7a206
    ) -> Option<TreeForTableResponse> {
        let predicate = if let Some(first_fact) = facts.first() {
            first_fact.predicate() // We assume that all facts have the same predicate
        } else {
            return None;
        };

        // Prepare the result, which contains some information independant of tracing results below
        let entries = {
            let predicate_rows = self
                .predicate_rows(&predicate)
                .await
                .ok()
                .flatten()?
                .collect::<Vec<_>>();
            facts
                .iter()
                .map(|fact| {
                    Some(TableEntryResponse {
                        entry_id: predicate_rows.iter().position(|row| {
                            fact.terms().map(|t| t.value()).collect::<Vec<_>>() == *row
                        })?,
                        terms: fact.terms().map(|term| term.value()).collect(),
                    })
                })
                .collect::<Option<Vec<_>>>()?
        };

        let possible_rules_above = self
            .analysis
            .predicate_to_rule_body
            .get(&predicate)
            .cloned()
            .unwrap_or_default()
            .into_iter()
            .flat_map(|idx| {
                TraceRule::all_possible_single_head_rules(idx, self.program().rule(idx))
            })
            .collect::<Vec<_>>();

        let possible_rules_below = self
            .analysis
            .predicate_to_rule_head
            .get(&predicate)
            .cloned()
            .unwrap_or_default()
            .into_iter()
            .flat_map(|idx| {
                TraceRule::possible_rules_for_head_predicate(
                    idx,
                    self.program().rule(idx),
                    &predicate,
                )
            })
            .collect::<Vec<_>>();

        let mut result = TreeForTableResponse {
            predicate: predicate.to_string(),
            entries,
            pagination: PaginationResponse {
                start: 0,
                more: false,
            },
            possible_rules_above,
            possible_rules_below,
            next: None,
        };

        // Get the steps
        let steps = {
            let mut entries: Vec<_> = vec![];
            for fact in &facts {
                let dvs = fact.datavalues().collect::<Vec<_>>();
                let entry = self.table_manager.find_table_row(&predicate, &dvs);
                entries.push(entry.await);
            }
            entries.into_iter().collect::<Option<Vec<usize>>>()?
        };

        // Some of the traced facts come from the input database
        if steps.iter().contains(&0) {
            return Some(result);
        }

        // Get the rule that has been applied in each step
        // We can only proceed if every fact has been derived by the same rule
        let rule_index = self.rule_history[steps[0]];
        if steps
            .iter()
            .any(|&step| self.rule_history[step] != rule_index)
        {
            return Some(result);
        }

        let chase_rule = &program.rules()[rule_index].clone();
        let logical_rule = self.program().rule(rule_index).clone();

        for (head_index, _) in chase_rule.head().iter().enumerate() {
            let combination = facts.iter().cloned().map(|fact| {
                partial_grounding_for_rule_head_and_fact(chase_rule.clone(), head_index, fact)
            });

            let mut query_results = Vec::new();

            for (partial_grounding, &step) in combination.into_iter().zip(steps.iter()) {
                let rule = &self.program.rules()[rule_index];
                let analysis = &self.analysis.rule_analysis[rule_index];

                let trace_strategy = TracingStrategy::initialize(rule, partial_grounding?).ok()?;

                let mut execution_plan = SubtableExecutionPlan::default();
                let mut variable_order = analysis.promising_variable_orders[0].clone(); // TODO: This selection is arbitrary

                trace_strategy.add_plan(
                    &self.table_manager,
                    &mut execution_plan,
                    &mut variable_order,
                    step,
                );

                // Here, we simply compute all results to iterate over each
                // possible grounding (as different groundings may lead to different results)
                let query_result = self
                    .table_manager
                    .execute_plan_trie(execution_plan)
                    .await
                    .ok()?
                    .pop()
                    .unwrap();

                query_results.push(query_result);
            }

            let results = query_results
                .iter()
                .map(|query_result| {
                    self.table_manager
                        .trie_row_iterator(query_result)
                        .map(|res| res.collect::<Vec<_>>())
                })
                .collect::<Result<Vec<_>, Error>>()
                .ok()?;

            if program.rules()[rule_index].aggregate().is_some() {
                // If rule is an aggregate rule then we continue with all matches

                let mut next_facts =
                    vec![Vec::new(); program.rules()[rule_index].positive_body().len()];

                for groundings in results {
                    for grounding in groundings {
                        let rule = &program.rules()[rule_index];
                        let analysis = &program_analysis.rule_analysis[rule_index];

                        let variable_order = analysis.promising_variable_orders[0].clone(); // TODO: This selection is arbitrary

                        Self::trace_next_facts(&grounding, &mut next_facts, rule, &variable_order);
                    }
                }

<<<<<<< HEAD
                let children_option = next_facts
                    .into_iter()
                    .map(|facts| self.trace_tree_recursive(facts, program, program_analysis))
                    .collect::<Option<Vec<TreeForTableResponse>>>();
=======
                let children_option = {
                    let mut entries: Vec<_> = vec![];
                    for facts in next_facts {
                        let entry = self.trace_tree_recursive(facts);
                        entries.push(Box::pin(entry).await);
                    }
                    entries.into_iter().collect::<Option<Vec<_>>>()
                };
>>>>>>> 56c7a206

                if let Some(children) = children_option {
                    result.next = Some(TreeForTableResponseSuccessor {
                        rule: TraceRule::from_rule_and_head(
                            rule_index,
                            &logical_rule,
                            head_index,
                            &logical_rule.head()[head_index],
                        ),
                        children,
                    });

                    return Some(result);
                }
            } else {
                // If rule is not an aggregate rule then we try all combination of matches
                // to see which one works

                for groundings in results.into_iter().multi_cartesian_product() {
                    let mut next_facts =
                        vec![Vec::new(); program.rules()[rule_index].positive_body().len()];

                    for grounding in groundings {
                        let rule = &program.rules()[rule_index];
                        let analysis = &program_analysis.rule_analysis[rule_index];

                        let variable_order = analysis.promising_variable_orders[0].clone(); // TODO: This selection is arbitrary

                        Self::trace_next_facts(&grounding, &mut next_facts, rule, &variable_order);
                    }

<<<<<<< HEAD
                    let children_option = next_facts
                        .into_iter()
                        .map(|facts| self.trace_tree_recursive(facts, program, program_analysis))
                        .collect::<Option<Vec<TreeForTableResponse>>>();
=======
                    let children_option = {
                        let mut entries: Vec<_> = vec![];
                        for facts in next_facts {
                            let entry = self.trace_tree_recursive(facts);
                            entries.push(Box::pin(entry).await);
                        }
                        entries.into_iter().collect::<Option<Vec<_>>>()
                    };
>>>>>>> 56c7a206

                    if let Some(children) = children_option {
                        result.next = Some(TreeForTableResponseSuccessor {
                            rule: TraceRule::from_rule_and_head(
                                rule_index,
                                &logical_rule,
                                head_index,
                                &logical_rule.head()[head_index],
                            ),
                            children,
                        });

                        return Some(result);
                    }
                }
            }
        }

        None
    }

    /// Evaluate a [TreeForTableQuery].
<<<<<<< HEAD
    pub fn trace_tree(&mut self, query: TreeForTableQuery) -> Result<TreeForTableResponse, Error> {
        let (program, analysis) = self.program.prepare_tracing();

=======
    pub async fn trace_tree(
        &mut self,
        query: TreeForTableQuery,
    ) -> Result<TreeForTableResponse, Error> {
>>>>>>> 56c7a206
        let mut facts = Vec::new();

        for fact_query in query.queries {
            let fact = match fact_query {
                TableEntryQuery::Entry(row_index) => {
                    let terms_to_trace: Vec<AnyDataValue> = self
                        .predicate_rows(&Tag::new(query.predicate.clone()))
                        .await?
                        .into_iter()
                        .flatten()
                        .nth(row_index)
                        .ok_or(Error::TracingError(TracingError::InvalidFactId {
                            predicate: query.predicate.clone(),
                            id: row_index,
                        }))?;

                    GroundAtom::new(
                        Tag::new(query.predicate.clone()),
                        terms_to_trace.into_iter().map(GroundTerm::from).collect(),
                    )
                }
                TableEntryQuery::Query(query_string) => {
                    // TODO: Support patterns
                    let atom = Atom::parse(&format!("{}({})", query.predicate, query_string))
                        .map_err(|_| {
                            Error::TracingError(TracingError::EmptyFactQuery {
                                predicate: query.predicate.clone(),
                                query: query_string.clone(),
                            })
                        })?;
                    GroundAtom::try_from(atom).map_err(|_| {
                        Error::TracingError(TracingError::EmptyFactQuery {
                            predicate: query.predicate.clone(),
                            query: query_string,
                        })
                    })?
                }
            };

            facts.push(fact);
        }

<<<<<<< HEAD
        if let Some(mut result) = self.trace_tree_recursive(facts, &program, &analysis) {
            self.trace_tree_add_negation(&mut result);
=======
        if let Some(mut result) = self.trace_tree_recursive(facts).await {
            self.trace_tree_add_negation(&mut result).await;
>>>>>>> 56c7a206
            Ok(result)
        } else {
            let predicate = Tag::new(query.predicate.clone());

            let possible_rules_above = self
                .analysis
                .predicate_to_rule_body
                .get(&predicate)
                .cloned()
                .unwrap_or_default()
                .into_iter()
                .flat_map(|idx| {
                    TraceRule::all_possible_single_head_rules(idx, self.program().rule(idx))
                })
                .collect::<Vec<_>>();

            let possible_rules_below = self
                .analysis
                .predicate_to_rule_head
                .get(&predicate)
                .cloned()
                .unwrap_or_default()
                .into_iter()
                .flat_map(|idx| {
                    TraceRule::possible_rules_for_head_predicate(
                        idx,
                        self.program().rule(idx),
                        &predicate,
                    )
                })
                .collect::<Vec<_>>();

            Ok(TreeForTableResponse {
                predicate: query.predicate,
                entries: vec![],
                pagination: PaginationResponse {
                    start: query
                        .pagination
                        .map(|pagination| pagination.start)
                        .unwrap_or(0),
                    more: false,
                },
                possible_rules_above,
                possible_rules_below,
                next: None,
            })
        }
    }
}<|MERGE_RESOLUTION|>--- conflicted
+++ resolved
@@ -186,17 +186,11 @@
     }
 
     /// Recursive part of `trace_tree`
-<<<<<<< HEAD
-    fn trace_tree_recursive(
+    async fn trace_tree_recursive(
         &mut self,
         facts: Vec<GroundAtom>,
         program: &ChaseProgram,
         program_analysis: &ProgramAnalysis,
-=======
-    async fn trace_tree_recursive(
-        &mut self,
-        facts: Vec<GroundAtom>,
->>>>>>> 56c7a206
     ) -> Option<TreeForTableResponse> {
         let predicate = if let Some(first_fact) = facts.first() {
             first_fact.predicate() // We assume that all facts have the same predicate
@@ -357,21 +351,14 @@
                     }
                 }
 
-<<<<<<< HEAD
-                let children_option = next_facts
-                    .into_iter()
-                    .map(|facts| self.trace_tree_recursive(facts, program, program_analysis))
-                    .collect::<Option<Vec<TreeForTableResponse>>>();
-=======
                 let children_option = {
                     let mut entries: Vec<_> = vec![];
                     for facts in next_facts {
-                        let entry = self.trace_tree_recursive(facts);
+                        let entry = self.trace_tree_recursive(facts, program, program_analysis);
                         entries.push(Box::pin(entry).await);
                     }
                     entries.into_iter().collect::<Option<Vec<_>>>()
                 };
->>>>>>> 56c7a206
 
                 if let Some(children) = children_option {
                     result.next = Some(TreeForTableResponseSuccessor {
@@ -403,21 +390,14 @@
                         Self::trace_next_facts(&grounding, &mut next_facts, rule, &variable_order);
                     }
 
-<<<<<<< HEAD
-                    let children_option = next_facts
-                        .into_iter()
-                        .map(|facts| self.trace_tree_recursive(facts, program, program_analysis))
-                        .collect::<Option<Vec<TreeForTableResponse>>>();
-=======
                     let children_option = {
                         let mut entries: Vec<_> = vec![];
                         for facts in next_facts {
-                            let entry = self.trace_tree_recursive(facts);
+                            let entry = self.trace_tree_recursive(facts, program, program_analysis);
                             entries.push(Box::pin(entry).await);
                         }
                         entries.into_iter().collect::<Option<Vec<_>>>()
                     };
->>>>>>> 56c7a206
 
                     if let Some(children) = children_option {
                         result.next = Some(TreeForTableResponseSuccessor {
@@ -440,16 +420,12 @@
     }
 
     /// Evaluate a [TreeForTableQuery].
-<<<<<<< HEAD
-    pub fn trace_tree(&mut self, query: TreeForTableQuery) -> Result<TreeForTableResponse, Error> {
-        let (program, analysis) = self.program.prepare_tracing();
-
-=======
     pub async fn trace_tree(
         &mut self,
         query: TreeForTableQuery,
     ) -> Result<TreeForTableResponse, Error> {
->>>>>>> 56c7a206
+        let (program, analysis) = self.program.prepare_tracing();
+
         let mut facts = Vec::new();
 
         for fact_query in query.queries {
@@ -492,13 +468,8 @@
             facts.push(fact);
         }
 
-<<<<<<< HEAD
-        if let Some(mut result) = self.trace_tree_recursive(facts, &program, &analysis) {
-            self.trace_tree_add_negation(&mut result);
-=======
-        if let Some(mut result) = self.trace_tree_recursive(facts).await {
+        if let Some(mut result) = self.trace_tree_recursive(facts, &program, &analysis).await {
             self.trace_tree_add_negation(&mut result).await;
->>>>>>> 56c7a206
             Ok(result)
         } else {
             let predicate = Tag::new(query.predicate.clone());
