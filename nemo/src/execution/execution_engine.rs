--- conflicted
+++ resolved
@@ -174,22 +174,9 @@
     ) -> Result<(), Error> {
         let mut predicate_to_sources = HashMap::<Identifier, Vec<TableSource>>::new();
 
-<<<<<<< HEAD
-        // Add all the data source declarations
-        for source_declaration in program.sources() {
-            let table_source =
-                input_manager.load_native_table_source(source_declaration.source.clone())?;
-=======
         // Add all the import specifications
         for import_spec in program.imports() {
-            let inferred_types = analysis
-                .predicate_types
-                .get(import_spec.predicate())
-                .cloned()
-                .expect("All predicates should have types by now.");
-
-            let table_source = input_manager.import_table(import_spec, inferred_types)?;
->>>>>>> e9935075
+            let table_source = input_manager.import_table(import_spec)?;
 
             predicate_to_sources
                 .entry(import_spec.predicate().clone())
