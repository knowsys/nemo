--- conflicted
+++ resolved
@@ -1,14 +1,7 @@
 //! Functionality which handles the execution of a program
 
-<<<<<<< HEAD
 use core::slice;
-use std::{
-    collections::{hash_map::Entry, HashMap},
-    sync::Arc,
-};
-=======
-use std::collections::HashMap;
->>>>>>> 3a236598
+use std::{collections::HashMap, sync::Arc};
 
 use nemo_physical::{
     datavalues::AnyDataValue,
@@ -27,19 +20,15 @@
         components::{atom::ChaseAtom, export::ChaseExport, program::ChaseProgram},
         translation::ProgramChaseTranslation,
     },
-<<<<<<< HEAD
-    error::{report::ProgramReport, warned::Warned, Error},
+    error::{Error, report::ProgramReport, warned::Warned},
     execution::{
         planning::plan_tracing::TracingStrategy,
         saturation::{
-            execution::{saturate, DataBase},
+            execution::{DataBase, saturate},
             model::{SaturationRule, SaturationRuleTranslation},
         },
         tracing::trace::TraceDerivation,
     },
-=======
-    error::{Error, report::ProgramReport, warned::Warned},
->>>>>>> 3a236598
     io::{formats::Export, import_manager::ImportManager},
     rule_file::RuleFile,
     rule_model::{
@@ -51,18 +40,8 @@
 };
 
 use super::{
-<<<<<<< HEAD
-    execution_parameters::ExecutionParameters,
-    rule_execution::RuleExecution,
+    execution_parameters::ExecutionParameters, rule_execution::RuleExecution,
     selection_strategy::strategy::MetaStrategy,
-    tracing::{
-        error::TracingError,
-        trace::{ExecutionTrace, TraceFactHandle, TraceRuleApplication, TraceStatus},
-    },
-=======
-    execution_parameters::ExecutionParameters, rule_execution::RuleExecution,
-    selection_strategy::strategy::RuleSelectionStrategy,
->>>>>>> 3a236598
 };
 
 pub mod tracing;
@@ -229,16 +208,12 @@
         Ok(())
     }
 
-<<<<<<< HEAD
-    fn step(&mut self, rule_index: usize, execution: &RuleExecution) -> Result<Vec<Tag>, Error> {
-        TimedCode::instance().sub("Reasoning/Rules").start();
-=======
     async fn step(
         &mut self,
         rule_index: usize,
         execution: &RuleExecution,
     ) -> Result<Vec<Tag>, Error> {
->>>>>>> 3a236598
+        TimedCode::instance().sub("Reasoning/Rules").start();
         let timing_string = format!("Reasoning/Rules/Rule {rule_index}");
 
         TimedCode::instance().sub(&timing_string).start();
@@ -298,7 +273,7 @@
         Ok(())
     }
 
-    fn saturation_step(
+    async fn saturation_step(
         &mut self,
         rules: &mut [SaturationRule],
         scc: &[usize],
@@ -310,13 +285,13 @@
 
         let predicates: Vec<Tag> = self.table_manager.known_predicates().cloned().collect();
         for predicate in &predicates {
-            let Some(table_id) = self.table_manager.combine_predicate(predicate)? else {
+            let Some(table_id) = self.table_manager.combine_predicate(predicate).await? else {
                 continue;
             };
 
             db.add_table(
                 Arc::from(predicate.name()),
-                self.table_manager.table_raw_row_iterator(table_id)?,
+                self.table_manager.table_raw_row_iterator(table_id).await?,
             );
         }
 
@@ -365,12 +340,7 @@
     }
 
     /// Executes the program.
-<<<<<<< HEAD
-    pub fn execute<Strategy: MetaStrategy>(&mut self) -> Result<(), Error> {
-=======
-    pub async fn execute(&mut self) -> Result<(), Error> {
-        TimedCode::instance().sub("Reasoning/Rules").start();
->>>>>>> 3a236598
+    pub async fn execute<Strategy: MetaStrategy>(&mut self) -> Result<(), Error> {
         TimedCode::instance().sub("Reasoning/Execution").start();
 
         let mut new_derivations: Option<bool> = None;
@@ -421,14 +391,9 @@
             .program
             .rules()
             .iter()
-<<<<<<< HEAD
-            .zip(&self.analysis.rule_analysis)
-            .map(|(rule, analysis)| RuleExecution::initialize(rule, analysis))
-=======
             .enumerate()
             .zip(self.analysis.rule_analysis.iter())
             .map(|((index, rule), analysis)| RuleExecution::initialize(rule, index, analysis))
->>>>>>> 3a236598
             .collect();
         let mut rule_strategy = Strategy::new(self.analysis.rule_analysis.iter().collect())?;
 
@@ -446,35 +411,29 @@
 
             fill_saturation_rules(self, &scc, &mut saturation_rules);
 
-<<<<<<< HEAD
             match saturation_rules.get_mut(&scc).unwrap() {
                 Ok(rules) => {
                     log::info!("<<< {0}: APPLYING SCC {scc:?} >>>", self.current_step);
 
-                    new_derivations = Some(self.saturation_step(rules, &scc)?);
+                    new_derivations = Some(self.saturation_step(rules, &scc).await?);
                     last_scc = Some(scc);
                 }
                 Err(rules) => {
                     if let Some(rule) = rules.get_mut(&index) {
-                        new_derivations =
-                            Some(self.saturation_step(slice::from_mut(rule), &[index])?);
+                        new_derivations = Some(
+                            self.saturation_step(slice::from_mut(rule), &[index])
+                                .await?,
+                        );
                         last_scc = None;
                     } else {
-                        let updated_predicates = self.step(index, &executions[index])?;
+                        let updated_predicates = self.step(index, &executions[index]).await?;
                         last_scc = None;
                         new_derivations = Some(!updated_predicates.is_empty());
 
-                        self.defrag(updated_predicates)?;
+                        self.defrag(updated_predicates).await?;
                     }
                 }
             }
-=======
-        while let Some(index) = self.rule_strategy.next_rule(new_derivations) {
-            let updated_predicates = self.step(index, &rule_execution[index]).await?;
-            new_derivations = Some(!updated_predicates.is_empty());
-
-            self.defrag(updated_predicates).await?;
->>>>>>> 3a236598
         }
 
         TimedCode::instance().sub("Reasoning/Execution").stop();
