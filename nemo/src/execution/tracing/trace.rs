//! This module contains basic data structures for tracing the origins of derived facts.

use std::{borrow::Cow, collections::HashSet};

use ascii_tree::write_tree;
use petgraph::graph::{DiGraph, NodeIndex};
use petgraph_graphml::GraphMl;
use serde::Serialize;

use crate::{
    chase_model::components::atom::{ground_atom::GroundAtom, ChaseAtom},
    rule_model::{
        components::{fact::Fact, rule::Rule},
        program::Program,
        term_map::PrimitiveTermMap,
    },
};

trait ToGraphMl {
    fn to_graphml(&self) -> String;
}

impl ToGraphMl for DiGraph<TracePetGraphNodeLabel, ()> {
    fn to_graphml(&self) -> String {
        GraphMl::new(&self)
            .export_node_weights(Box::new(|node_label| match node_label {
                TracePetGraphNodeLabel::Fact(chase_fact) => vec![
                    (Cow::from("type"), Cow::from("axiom")),
                    (Cow::from("element"), Cow::from(chase_fact.to_string())),
                ],
                TracePetGraphNodeLabel::Rule(rule) => vec![
                    (Cow::from("type"), Cow::from("DLRule")),
                    (Cow::from("element"), Cow::from(rule.to_string())),
                ],
            }))
            .to_string()
    }
}

/// Index of a rule within a [Program]
type RuleIndex = usize;

/// Represents the application of a rule to derive a specific fact
#[derive(Debug)]
pub(crate) struct TraceRuleApplication {
    /// Index of the rule that was applied
    rule_index: RuleIndex,
    /// Variable assignment used during the rule application
    assignment: PrimitiveTermMap,
    /// Index of the head atom which produced the fact under consideration
    _position: usize,
}

impl TraceRuleApplication {
    /// Create new [TraceRuleApplication].
    pub fn new(rule_index: RuleIndex, assignment: PrimitiveTermMap, _position: usize) -> Self {
        Self {
            rule_index,
            assignment,
            _position,
        }
    }
}

/// Handle to a traced fact within an [ExecutionTrace].
#[derive(Debug, Clone, Copy, Hash, Eq, PartialEq)]
pub struct TraceFactHandle(usize);

/// Encodes the origin of a fact
#[derive(Debug)]
pub(crate) enum TraceDerivation {
    /// Fact was part of the input to the chase
    Input,
    /// Fact was derived during the chase
    Derived(TraceRuleApplication, Vec<TraceFactHandle>),
}

/// Encodes current status of the derivation of a given fact
#[derive(Debug)]
pub(crate) enum TraceStatus {
    /// It is not yet known whether this fact derived during chase
    Unknown,
    /// Fact was derived during the chase with the given [TraceDerivation]
    Success(TraceDerivation),
    /// Fact was not derived during the chase
    Fail,
}

impl TraceStatus {
    /// Return true when fact was successfully derived
    /// and false otherwise.
    pub fn is_success(&self) -> bool {
        matches!(self, TraceStatus::Success(_))
    }

    /// Return true if it has already been decided whether
    /// a given fact has been derived and false otherwise.
    pub fn is_known(&self) -> bool {
        !matches!(self, TraceStatus::Unknown)
    }
}

/// Fact which was considered during the construction of an [ExecutionTrace]
#[derive(Debug)]
struct TracedFact {
    /// The considered fact
    fact: GroundAtom,
    /// Its current status with resepect to its derivablity in the chase
    status: TraceStatus,
}

/// Graph structure that encodes how certain facts were derived during the chase.
#[derive(Debug)]
pub struct ExecutionTrace {
    /// Input program
    program: Program,

    /// All the facts considered during tracing
    facts: Vec<TracedFact>,
}

impl ExecutionTrace {
    /// Create an empty [ExecutionTrace].
    pub(crate) fn new(program: Program) -> Self {
        Self {
            program,
            facts: Vec::new(),
        }
    }

    fn get_fact(&self, handle: TraceFactHandle) -> &TracedFact {
        &self.facts[handle.0]
    }

    fn get_fact_mut(&mut self, handle: TraceFactHandle) -> &mut TracedFact {
        &mut self.facts[handle.0]
    }

    /// Search a given [GroundAtom] in self.facts.
    /// Also takes into account that the interpretation of a constant depends on its type.
    fn find_fact(&self, fact: &GroundAtom) -> Option<TraceFactHandle> {
        for (fact_index, traced_fact) in self.facts.iter().enumerate() {
            if traced_fact.fact.predicate() != fact.predicate()
                || traced_fact.fact.arity() != fact.arity()
            {
                continue;
            }

            let mut identical = true;
            for (term_fact, term_traced_fact) in fact.terms().zip(traced_fact.fact.terms()) {
                if term_fact != term_traced_fact {
                    identical = false;
                    break;
                }
            }

            if identical {
                return Some(TraceFactHandle(fact_index));
            }
        }

        None
    }

    /// Registers a new [GroundAtom].
    ///
    /// If the fact was not already known then it will return a fresh handle
    /// with the status TraceStatus::Known.
    /// Otherwise a handle to the existing fact will be returned.
    pub fn register_fact(&mut self, fact: GroundAtom) -> TraceFactHandle {
        if let Some(handle) = self.find_fact(&fact) {
            handle
        } else {
            let handle = TraceFactHandle(self.facts.len());
            self.facts.push(TracedFact {
                fact,
                status: TraceStatus::Unknown,
            });

            handle
        }
    }

    /// Return the [TraceStatus] of a given fact identified by its [TraceFactHandle].
    pub(crate) fn status(&self, handle: TraceFactHandle) -> &TraceStatus {
        &self.get_fact(handle).status
    }

    /// Update the [TraceStatus] of a given fact identified by its [TraceFactHandle].
    pub(crate) fn update_status(&mut self, handle: TraceFactHandle, status: TraceStatus) {
        self.get_fact_mut(handle).status = status;
    }
}

/// Represents the application of a rule to derive a specific fact
#[derive(Debug, Clone)]
pub struct TraceTreeRuleApplication {
    /// Rule that was applied
    pub rule: Rule,
    /// Variable assignment used during the rule application
    pub assignment: PrimitiveTermMap,
    /// Index of the head atom which produced the fact under consideration
    _position: usize,
}

impl TraceTreeRuleApplication {
    /// Instantiate the given rule with its assignment producing a [Rule] with only ground terms.
    fn to_instantiated_rule(&self) -> Rule {
        let mut rule = self.rule.clone();
        self.assignment.apply(&mut rule);

        rule
    }

    /// Get the [Fact] that was produced by this rule application.
    fn to_derived_atom(&self) -> Fact {
        let rule = self.to_instantiated_rule();
        let derived_atom = rule.head()[self._position].clone();
        Fact::from(derived_atom)
    }

    /// Get a string representation of the Instantiated rule.
    fn to_instantiated_string(&self) -> String {
        self.to_instantiated_rule().to_string()
    }
}

/// Tree representation of an [ExecutionTrace] from a given start node
#[derive(Debug, Clone)]
pub enum ExecutionTraceTree {
    /// Node represent a fact in the initial data base
    Fact(GroundAtom),
    /// Node represents a derived fact
    Rule(TraceTreeRuleApplication, Vec<ExecutionTraceTree>),
}

#[derive(Debug, Hash, PartialEq, Eq, Clone)]
enum TracePetGraphNodeLabel {
    Fact(Fact),
    Rule(Rule),
}

impl ExecutionTraceTree {
    fn to_ascii_tree(&self) -> ascii_tree::Tree {
        match self {
            Self::Fact(chase_fact) => ascii_tree::Tree::Leaf(vec![chase_fact.to_string()]),
            Self::Rule(trace_tree_rule_application, subtrees) => ascii_tree::Tree::Node(
                trace_tree_rule_application.to_instantiated_string(),
                subtrees
                    .iter()
                    .map(ExecutionTraceTree::to_ascii_tree)
                    .collect(),
            ),
        }
    }

    /// Create an ascii tree representation.
    pub fn to_ascii_art(&self) -> String {
        let mut result = String::new();
        let _ = write_tree(&mut result, &self.to_ascii_tree());

        result
    }

    fn to_petgraph(&self) -> DiGraph<TracePetGraphNodeLabel, ()> {
        let mut graph = DiGraph::new();

        let mut node_stack: Vec<(Option<NodeIndex>, Self)> = vec![(None, self.clone())];
        while let Some((parent_node_index_opt, next_node)) = node_stack.pop() {
            let next_node_index = match next_node {
                Self::Fact(ref chase_fact) => {
                    let next_node_index = graph
                        .add_node(TracePetGraphNodeLabel::Fact(Fact::from(chase_fact.clone())));
                    if let Some(parent_node_index) = parent_node_index_opt {
                        graph.add_edge(next_node_index, parent_node_index, ());
                    }
                    next_node_index
                }
                Self::Rule(ref trace_tree_rule_application, _) => {
                    let fact = trace_tree_rule_application.to_derived_atom();
                    let rule = trace_tree_rule_application.rule.clone();

                    let fact_node_index = graph.add_node(TracePetGraphNodeLabel::Fact(fact));
                    let next_node_index = graph.add_node(TracePetGraphNodeLabel::Rule(rule));
                    graph.add_edge(next_node_index, fact_node_index, ());

                    if let Some(parent_node_index) = parent_node_index_opt {
                        graph.add_edge(fact_node_index, parent_node_index, ());
                    }

                    next_node_index
                }
            };

            if let Self::Rule(_, subtrees) = next_node {
                let new_parent_node_index_opt = Some(next_node_index);
                let mut entries_to_append: Vec<(Option<NodeIndex>, Self)> = subtrees
                    .iter()
                    .cloned()
                    .map(|st| (new_parent_node_index_opt, st))
                    .collect();
                node_stack.append(&mut entries_to_append)
            }
        }

        graph
    }

    /// Return [ExecutionTraceTree] in [GraphML](http://graphml.graphdrawing.org/) format (for [Evonne](https://github.com/imldresden/evonne) integration)
    pub fn to_graphml(&self) -> String {
        self.to_petgraph().to_graphml()
    }
}

impl ExecutionTrace {
    /// Return a [ExecutionTraceTree] representation of an [ExecutionTrace]
    /// starting from a given fact.
    pub fn tree(&self, fact_handle: TraceFactHandle) -> Option<ExecutionTraceTree> {
        let traced_fact = self.get_fact(fact_handle);

        if let TraceStatus::Success(derivation) = &traced_fact.status {
            match derivation {
                TraceDerivation::Input => Some(ExecutionTraceTree::Fact(traced_fact.fact.clone())),
                TraceDerivation::Derived(application, subderivations) => {
                    let mut subtrees = Vec::new();
                    for &derivation in subderivations {
                        if let Some(tree) = self.tree(derivation) {
                            subtrees.push(tree);
                        } else {
                            return None;
                        }
                    }

                    let tree_application = TraceTreeRuleApplication {
                        rule: self.program.rule(application.rule_index).clone(),
                        assignment: application.assignment.clone(),
                        _position: application._position,
                    };

                    Some(ExecutionTraceTree::Rule(tree_application, subtrees))
                }
            }
        } else {
            None
        }
    }
}

<<<<<<< HEAD
/// Represents an inference in an [ExecutionTraceJson]
=======
type OptDerivationRule = Option<Rule>;

#[derive(Debug)]
struct ExecutionTraceInference {
    rule: OptDerivationRule,
    conclusion: ChaseFact,
    premises: Vec<ChaseFact>,
}

>>>>>>> d675b5dc
#[derive(Debug, Serialize)]
struct ExecutionTraceInferenceJSON {
    #[serde(rename = "ruleName")]
    rule_name: String,
    conclusion: String,
    premises: Vec<String>,
}

const DEFAULT_DERIVATION_ANNOTATION: &str = "Asserted";

impl From<ExecutionTraceInference> for ExecutionTraceInferenceJSON {
    fn from(value: ExecutionTraceInference) -> Self {
        Self {
            rule_name: value
                .rule
                .map(|rule| rule.to_string())
                .unwrap_or(DEFAULT_DERIVATION_ANNOTATION.to_string()),
            conclusion: value.conclusion.to_string(),
            premises: value
                .premises
                .into_iter()
                .map(|premise| premise.to_string())
                .collect(),
        }
    }
}

impl ExecutionTraceInference {
    /// Create a new [ExecutionTraceInference]
    pub fn new(rule: OptDerivationRule, conclusion: ChaseFact, premises: Vec<ChaseFact>) -> Self {
        Self {
            rule,
            conclusion,
            premises,
        }
    }
}

#[derive(Debug)]
struct ExecutionTraceListOfInferences {
    final_conclusions: Vec<ChaseFact>,

    inferences: Vec<ExecutionTraceInference>,
}

/// Object representing an [ExecutionTrace] that can be sertialized into JSON
#[derive(Debug, Serialize, Default)]
pub struct ExecutionTraceListOfInferencesJSON {
    #[serde(rename = "finalConclusion")]
    final_conclusions: Vec<String>,

    inferences: Vec<ExecutionTraceInferenceJSON>,
}

impl From<ExecutionTraceListOfInferences> for ExecutionTraceListOfInferencesJSON {
    fn from(value: ExecutionTraceListOfInferences) -> Self {
        Self {
            final_conclusions: value
                .final_conclusions
                .into_iter()
                .map(|concl| concl.to_string())
                .collect(),
            inferences: value
                .inferences
                .into_iter()
                .map(ExecutionTraceInferenceJSON::from)
                .collect(),
        }
    }
}

impl ExecutionTrace {
    /// Translate an [TraceDerivation] into an [ExecutionTraceInference].
    fn inference_from_derivation(
        &self,
        derivation: &TraceDerivation,
<<<<<<< HEAD
        conclusion: &GroundAtom,
    ) -> ExecutionTraceJsonInference {
        const RULE_NAME_FACT: &str = "Asserted";

=======
        conclusion: &ChaseFact,
    ) -> ExecutionTraceInference {
>>>>>>> d675b5dc
        match derivation {
            TraceDerivation::Input => {
                ExecutionTraceInference::new(None, conclusion.clone(), vec![])
            }
            TraceDerivation::Derived(application, premises_handles) => {
                let rule = self.program.rule(application.rule_index);

                let premises = premises_handles
                    .iter()
                    .map(|&handle| self.get_fact(handle).fact.clone())
                    .collect();

                ExecutionTraceInference::new(Some(rule.clone()), conclusion.clone(), premises)
            }
        }
    }

    fn list_of_inferences(
        &self,
        fact_handles: &[TraceFactHandle],
    ) -> ExecutionTraceListOfInferences {
        let mut final_conclusions = Vec::<ChaseFact>::new();
        let mut fact_stack = fact_handles.to_vec();
        let mut inferences = Vec::<ExecutionTraceInference>::new();
        let mut inferred_conclusions = HashSet::<TraceFactHandle>::new();

        for &final_handle in fact_handles {
            let mut successful_derivation = true;
            fact_stack.push(final_handle);

            while let Some(current_fact) = fact_stack.pop() {
                if inferred_conclusions.contains(&current_fact) {
                    continue;
                }
                inferred_conclusions.insert(current_fact);

                let traced_fact = self.get_fact(current_fact);

                if let TraceStatus::Success(derivation) = &traced_fact.status {
                    let inference = self.inference_from_derivation(derivation, &traced_fact.fact);
                    inferences.push(inference);

                    if let TraceDerivation::Derived(_, handles_derived) = derivation {
                        fact_stack.extend(handles_derived);
                    }
                } else {
                    successful_derivation = false;
                    break;
                }
            }

            if successful_derivation {
                final_conclusions.push(self.get_fact(final_handle).fact.clone());
            }
        }

        ExecutionTraceListOfInferences {
            final_conclusions,
            inferences,
        }
    }

    /// Create a json representation of the trace.
    pub fn json(&self, fact_handles: &[TraceFactHandle]) -> ExecutionTraceListOfInferencesJSON {
        ExecutionTraceListOfInferencesJSON::from(self.list_of_inferences(fact_handles))
    }

    /// Return [`ExecutionTrace`] in [GraphML](http://graphml.graphdrawing.org/) format as DAG (for [Evonne](https://github.com/imldresden/evonne) integration)
    pub fn graphml(&self, fact_handles: &[TraceFactHandle]) -> String {
        self.list_of_inferences(fact_handles).to_graphml()
    }
}

impl ExecutionTraceListOfInferences {
    fn to_petgraph(&self) -> DiGraph<TracePetGraphNodeLabel, ()> {
        let mut graph = DiGraph::new();
        let mut label_to_node_index: HashMap<TracePetGraphNodeLabel, NodeIndex> = HashMap::new();

        self.inferences.iter().for_each(|inference| {
            let conclusion = &inference.conclusion;
            let rule_opt = &inference.rule;
            let premises = &inference.premises;

            let conclusion_label = TracePetGraphNodeLabel::Fact(Atom::from(conclusion.clone()));
            let conclusion_node_index = label_to_node_index
                .entry(conclusion_label.clone())
                .or_insert_with(|| graph.add_node(conclusion_label));

            if let Some(rule) = rule_opt {
                let rule_node_index = graph.add_node(TracePetGraphNodeLabel::Rule(rule.clone()));
                graph.add_edge(rule_node_index, *conclusion_node_index, ());

                premises.iter().for_each(|premise| {
                    let premise_label = TracePetGraphNodeLabel::Fact(Atom::from(premise.clone()));
                    let premise_node_index = label_to_node_index
                        .entry(premise_label.clone())
                        .or_insert_with(|| graph.add_node(premise_label));

                    graph.add_edge(*premise_node_index, rule_node_index, ());
                })
            }
        });

        graph
    }

    fn to_graphml(&self) -> String {
        self.to_petgraph().to_graphml()
    }
}

#[cfg(test)]
mod test {
    use nemo_physical::datavalues::AnyDataValue;

    use crate::{
        chase_model::components::atom::ground_atom::GroundAtom,
        execution::tracing::trace::{TraceDerivation, TraceStatus},
        rule_model::{
            components::{
                atom::Atom,
                rule::Rule,
                term::primitive::{variable::Variable, Primitive},
                ProgramComponent,
            },
            program::ProgramBuilder,
            term_map::PrimitiveTermMap,
        },
    };

    use super::{ExecutionTrace, TraceRuleApplication};

    macro_rules! variable_assignment {
        ($($k:expr => $v:expr),*) => {{
            let terms = [$(($k, $v)),*]
            .into_iter()
            .map(|(k, v)| {
                (
                    Primitive::from(Variable::universal(k)),
                    Primitive::from(AnyDataValue::new_iri(v.to_string())),
                )
            });

            PrimitiveTermMap::new(terms)
        }};
    }

    fn test_trace() -> ExecutionTrace {
        let rule_1 = Rule::parse("P(?x, ?y) :- Q(?y, ?x)").unwrap();
        let rule_1_assignment = variable_assignment!("x" => "b", "y" => "a");

        let rule_2 = Rule::parse("S(?x) :- T(?x)").unwrap();
        let rule_2_assignment = variable_assignment!("x" => "a");

        let rule_3 = Rule::parse("R(?x, ?y) :- P(?x, ?y), S(?y)").unwrap();
        let rule_3_assignment = variable_assignment!("x" => "b", "y" => "a");

        let q_ab = GroundAtom::try_from(Atom::parse("Q(a,b)").unwrap()).unwrap();
        let p_ba = GroundAtom::try_from(Atom::parse("P(b,a)").unwrap()).unwrap();
        let r_ba = GroundAtom::try_from(Atom::parse("R(b,a)").unwrap()).unwrap();
        let s_a = GroundAtom::try_from(Atom::parse("S(a)").unwrap()).unwrap();
        let t_a = GroundAtom::try_from(Atom::parse("T(a)").unwrap()).unwrap();

        let rule_1_index = 0;
        let rule_2_index = 1;
        let rule_3_index = 2;

        let mut program = ProgramBuilder::default();
        program.add_rule(rule_1);
        program.add_rule(rule_2);
        program.add_rule(rule_3);
        let program = program.finalize();

        let mut trace = ExecutionTrace::new(program);

        let trace_s_a = trace.register_fact(s_a);
        let trace_t_a = trace.register_fact(t_a);
        let trace_q_ab = trace.register_fact(q_ab);
        let trace_p_ba = trace.register_fact(p_ba);
        let trace_r_ba = trace.register_fact(r_ba);

        trace.update_status(trace_t_a, TraceStatus::Success(TraceDerivation::Input));
        trace.update_status(
            trace_s_a,
            TraceStatus::Success(TraceDerivation::Derived(
                TraceRuleApplication::new(rule_2_index, rule_2_assignment, 0),
                vec![trace_t_a],
            )),
        );
        trace.update_status(trace_q_ab, TraceStatus::Success(TraceDerivation::Input));
        trace.update_status(
            trace_p_ba,
            TraceStatus::Success(TraceDerivation::Derived(
                TraceRuleApplication::new(rule_1_index, rule_1_assignment, 0),
                vec![trace_q_ab],
            )),
        );
        trace.update_status(
            trace_r_ba,
            TraceStatus::Success(TraceDerivation::Derived(
                TraceRuleApplication::new(rule_3_index, rule_3_assignment, 0),
                vec![trace_p_ba, trace_s_a],
            )),
        );

        trace
    }

    #[test]
    fn trace_ascii() {
        let trace = test_trace();
        let r_ba = GroundAtom::try_from(Atom::parse("R(b,a)").unwrap()).unwrap();

        let trace_r_ba = trace.find_fact(&r_ba).unwrap();

        let trace_string = r#" R(b, a) :- P(b, a), S(a) .
 ├─ P(b, a) :- Q(a, b) .
 │  └─ Q(a, b)
 └─ S(a) :- T(a) .
    └─ T(a)
"#;

        assert_eq!(
            trace.tree(trace_r_ba).unwrap().to_ascii_art(),
            trace_string.to_string()
        )
    }

    #[test]
    fn trace_json() {
        let trace = test_trace();

        let r_ba = GroundAtom::try_from(Atom::parse("R(b,a)").unwrap()).unwrap();
        let p_ba = GroundAtom::try_from(Atom::parse("P(b,a)").unwrap()).unwrap();

        let trace_r_ba = trace.find_fact(&r_ba).unwrap();
        let trace_p_ba = trace.find_fact(&p_ba).unwrap();
        let trace_handles = vec![trace_r_ba, trace_p_ba];

        let expected_json = r#"{"finalConclusion":["R(b, a)","P(b, a)"],"inferences":[{"ruleName":"R(?x, ?y) :- P(?x, ?y), S(?y) .","conclusion":"R(b, a)","premises":["P(b, a)","S(a)"]},{"ruleName":"S(?x) :- T(?x) .","conclusion":"S(a)","premises":["T(a)"]},{"ruleName":"Asserted","conclusion":"T(a)","premises":[]},{"ruleName":"P(?x, ?y) :- Q(?y, ?x) .","conclusion":"P(b, a)","premises":["Q(a, b)"]},{"ruleName":"Asserted","conclusion":"Q(a, b)","premises":[]}]}"#.to_string();
        let computed_json = serde_json::to_string(&trace.json(&trace_handles)).unwrap();

        assert_eq!(expected_json, computed_json);
    }
}<|MERGE_RESOLUTION|>--- conflicted
+++ resolved
@@ -1,6 +1,9 @@
 //! This module contains basic data structures for tracing the origins of derived facts.
 
-use std::{borrow::Cow, collections::HashSet};
+use std::{
+    borrow::Cow,
+    collections::{HashMap, HashSet},
+};
 
 use ascii_tree::write_tree;
 use petgraph::graph::{DiGraph, NodeIndex};
@@ -346,19 +349,15 @@
     }
 }
 
-<<<<<<< HEAD
-/// Represents an inference in an [ExecutionTraceJson]
-=======
 type OptDerivationRule = Option<Rule>;
 
 #[derive(Debug)]
 struct ExecutionTraceInference {
     rule: OptDerivationRule,
-    conclusion: ChaseFact,
-    premises: Vec<ChaseFact>,
-}
-
->>>>>>> d675b5dc
+    conclusion: GroundAtom,
+    premises: Vec<GroundAtom>,
+}
+
 #[derive(Debug, Serialize)]
 struct ExecutionTraceInferenceJSON {
     #[serde(rename = "ruleName")]
@@ -388,7 +387,7 @@
 
 impl ExecutionTraceInference {
     /// Create a new [ExecutionTraceInference]
-    pub fn new(rule: OptDerivationRule, conclusion: ChaseFact, premises: Vec<ChaseFact>) -> Self {
+    pub fn new(rule: OptDerivationRule, conclusion: GroundAtom, premises: Vec<GroundAtom>) -> Self {
         Self {
             rule,
             conclusion,
@@ -399,7 +398,7 @@
 
 #[derive(Debug)]
 struct ExecutionTraceListOfInferences {
-    final_conclusions: Vec<ChaseFact>,
+    final_conclusions: Vec<GroundAtom>,
 
     inferences: Vec<ExecutionTraceInference>,
 }
@@ -435,15 +434,8 @@
     fn inference_from_derivation(
         &self,
         derivation: &TraceDerivation,
-<<<<<<< HEAD
         conclusion: &GroundAtom,
-    ) -> ExecutionTraceJsonInference {
-        const RULE_NAME_FACT: &str = "Asserted";
-
-=======
-        conclusion: &ChaseFact,
     ) -> ExecutionTraceInference {
->>>>>>> d675b5dc
         match derivation {
             TraceDerivation::Input => {
                 ExecutionTraceInference::new(None, conclusion.clone(), vec![])
@@ -465,7 +457,7 @@
         &self,
         fact_handles: &[TraceFactHandle],
     ) -> ExecutionTraceListOfInferences {
-        let mut final_conclusions = Vec::<ChaseFact>::new();
+        let mut final_conclusions = Vec::<GroundAtom>::new();
         let mut fact_stack = fact_handles.to_vec();
         let mut inferences = Vec::<ExecutionTraceInference>::new();
         let mut inferred_conclusions = HashSet::<TraceFactHandle>::new();
@@ -527,7 +519,7 @@
             let rule_opt = &inference.rule;
             let premises = &inference.premises;
 
-            let conclusion_label = TracePetGraphNodeLabel::Fact(Atom::from(conclusion.clone()));
+            let conclusion_label = TracePetGraphNodeLabel::Fact(Fact::from(conclusion.clone()));
             let conclusion_node_index = label_to_node_index
                 .entry(conclusion_label.clone())
                 .or_insert_with(|| graph.add_node(conclusion_label));
@@ -537,7 +529,7 @@
                 graph.add_edge(rule_node_index, *conclusion_node_index, ());
 
                 premises.iter().for_each(|premise| {
-                    let premise_label = TracePetGraphNodeLabel::Fact(Atom::from(premise.clone()));
+                    let premise_label = TracePetGraphNodeLabel::Fact(Fact::from(premise.clone()));
                     let premise_node_index = label_to_node_index
                         .entry(premise_label.clone())
                         .or_insert_with(|| graph.add_node(premise_label));
