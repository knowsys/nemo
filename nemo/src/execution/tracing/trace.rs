//! This module contains basic data structures for tracing the origins of derived facts.

use std::collections::HashMap;

use ascii_tree::write_tree;
use serde::Serialize;

use crate::model::{
    chase_model::{ChaseAtom, ChaseFact},
    Constant, Identifier, PrimitiveTerm, PrimitiveType, Program, Term, Variable,
};

/// Index of a rule within a [`Program`]
type RuleIndex = usize;

/// Represents the application of a rule to derive a specific fact
#[derive(Debug)]
pub struct RuleApplication {
    /// Index of the rule that was applied
    rule_index: RuleIndex,
    /// Variable assignment used during the rule application
    assignment: HashMap<Variable, Constant>,
    /// Index of the head atom which produced the fact under consideration
    _position: usize,
}

impl RuleApplication {
    /// Create new [`RuleApplication`].
    pub fn new(
        rule_index: RuleIndex,
        assignment: HashMap<Variable, Constant>,
        _position: usize,
    ) -> Self {
        Self {
            rule_index,
            assignment,
            _position,
        }
    }
}

/// Handle to a traced fact within an [`ExecutionTrace`].
#[derive(Debug, Clone, Copy)]
pub struct FactTraceHandle(usize);

/// Encodes the origin of a fact
#[derive(Debug)]
pub enum TraceDerivation {
    /// Fact was part of the input to the chase
    Input,
    /// Fact was derived during the chase
    Derived(RuleApplication, Vec<FactTraceHandle>),
}

/// Encodes current status of the derivation of a given fact
#[derive(Debug)]
pub enum TraceStatus {
    /// It is not yet known whether this fact derived during chase
    Unknown,
    /// Fact was derived during the chase with the given [`Derivation`]
    Success(TraceDerivation),
    /// Fact was not derived during the chase
    Fail,
}

/// Fact which was considered during the construction of an [`ExecutionTrace`]
#[derive(Debug)]
struct TracedFact {
    /// The considered fact
    fact: ChaseFact,
    /// Its current status with resepect to its derivablity in the chase
    status: TraceStatus,
}

/// Graph structure that encodes how certain facts were derived during the chase.
#[derive(Debug)]
pub struct ExecutionTrace {
    /// Input program
    program: Program,
    /// Logical types associated with each predicate
    predicate_types: HashMap<Identifier, Vec<PrimitiveType>>,

    /// All the facts considered during tracing
    facts: Vec<TracedFact>,
}

impl ExecutionTrace {
    /// Create an empty [`ExecutionTrace`].
    pub fn new(program: Program, predicate_types: HashMap<Identifier, Vec<PrimitiveType>>) -> Self {
        Self {
            program,
            predicate_types,
            facts: Vec::new(),
        }
    }

    fn get_fact(&self, handle: FactTraceHandle) -> &TracedFact {
        &self.facts[handle.0]
    }

    fn get_fact_mut(&mut self, handle: FactTraceHandle) -> &mut TracedFact {
        &mut self.facts[handle.0]
    }

    /// Search a given [`ChaseFact`] in `self.facts`.
    /// Also takes into account that the interpretation of a constant depends on its type.
    fn find_fact(&self, fact: &ChaseFact) -> Option<FactTraceHandle> {
        for (fact_index, traced_fact) in self.facts.iter().enumerate() {
            if traced_fact.fact.predicate() != fact.predicate()
                || traced_fact.fact.arity() != fact.arity()
            {
                continue;
            }

            let types = self
                .predicate_types
                .get(&fact.predicate())
                .expect("Every predicate must have received type information");

            let mut identical = true;
            for (ty, (term_fact, term_traced_fact)) in types
                .iter()
                .zip(fact.terms().iter().zip(traced_fact.fact.terms()))
            {
                if ty.ground_term_to_data_value_t(term_fact.clone())
                    != ty.ground_term_to_data_value_t(term_traced_fact.clone())
                {
                    identical = false;
                    break;
                }
            }

            if identical {
                return Some(FactTraceHandle(fact_index));
            }
        }

        None
    }

    /// Registers a new [`ChaseFact`].
    pub fn register_fact(&mut self, fact: ChaseFact) -> FactTraceHandle {
        if let Some(handle) = self.find_fact(&fact) {
            handle
        } else {
            let handle = FactTraceHandle(self.facts.len());
            self.facts.push(TracedFact {
                fact,
                status: TraceStatus::Unknown,
            });

            handle
        }
    }

    /// Return the [`TraceStatus`] of a given fact identified by its [`FactTraceHandle`].
    pub fn status(&self, handle: FactTraceHandle) -> &TraceStatus {
        &self.get_fact(handle).status
    }

    /// Update the [`TraceStatus`] of a given fact identified by its [`FactTraceHandle`].
    pub fn update_status(&mut self, handle: FactTraceHandle, status: TraceStatus) {
        self.get_fact_mut(handle).status = status;
    }
}

impl ExecutionTrace {
    fn ascii_format_rule(&self, application: &RuleApplication) -> String {
        let mut rule_applied = self.program.rules()[application.rule_index].clone();
        rule_applied.apply_assignment(
            &application
                .assignment
                .iter()
                .map(|(variable, constant)| {
                    (
                        variable.clone(),
                        Term::Primitive(PrimitiveTerm::Constant(constant.clone())),
                    )
                })
                .collect(),
        );

        rule_applied.to_string()
    }

<<<<<<< HEAD
    /// Create an ascii tree representation starting form a particular node.
    ///
    /// Returns `None` if no successful derivation can be given.
    pub fn ascii_tree(&self, handle: FactTraceHandle) -> Option<ascii_tree::Tree> {
        let traced_fact = self.get_fact(handle);
=======
/// Represents an inference in an [`ExecutionTraceJson`]
#[derive(Debug, Serialize)]
struct ExecutionTraceJsonInference {
    #[serde(rename = "ruleName")]
    rule_name: String,

    conclusions: Vec<String>,
    premises: Vec<String>,
}

impl ExecutionTraceJsonInference {
    /// Create a new [`ExecutionTraceJsonInference`]
    pub fn new(rule_name: String, conclusions: Vec<String>, premises: Vec<String>) -> Self {
        Self {
            rule_name,
            conclusions,
            premises,
        }
    }
}

/// Object representing an [`ExecutionTrace`] that can be sertialized into a json format
#[derive(Debug, Serialize, Default)]
pub struct ExecutionTraceJson {
    #[serde(rename = "finalConclusion")]
    final_conclusions: Vec<String>,

    inferences: Vec<ExecutionTraceJsonInference>,
}

impl ExecutionTrace {
    /// Create a new leaf node in an [`ExecutionTrace`].
    pub fn leaf(fact: ChaseFact) -> Self {
        ExecutionTrace::Fact(fact)
    }
>>>>>>> a876d82e

        if let TraceStatus::Success(derivation) = &traced_fact.status {
            match derivation {
                TraceDerivation::Input => {
                    Some(ascii_tree::Tree::Leaf(vec![traced_fact.fact.to_string()]))
                }
                TraceDerivation::Derived(application, subderivations) => {
                    let mut subtrees = Vec::new();
                    for &derivation in subderivations {
                        if let Some(tree) = self.ascii_tree(derivation) {
                            subtrees.push(tree);
                        } else {
                            return None;
                        }
                    }

                    Some(ascii_tree::Tree::Node(
                        self.ascii_format_rule(application),
                        subtrees,
                    ))
                }
            }
        } else {
            None
        }
    }
<<<<<<< HEAD
=======

    /// Translate an [`ExecutionTrace`] into an [`ExecutionTraceJsonInference`].
    fn json_inference(trace: &Self) -> ExecutionTraceJsonInference {
        const RULE_NAME_FACT: &str = "Asserted";

        match trace {
            ExecutionTrace::Fact(fact) => ExecutionTraceJsonInference::new(
                String::from(RULE_NAME_FACT),
                vec![fact.to_string()],
                vec![],
            ),
            ExecutionTrace::Rule(application, _) => {
                let mut rule_applied = application.rule.clone();
                rule_applied.apply_assignment(
                    &application
                        .assignment
                        .iter()
                        .map(|(variable, constant)| {
                            (
                                variable.clone(),
                                Term::Primitive(PrimitiveTerm::Constant(constant.clone())),
                            )
                        })
                        .collect(),
                );

                let conclusions = rule_applied.head().iter().map(|a| a.to_string()).collect();
                let premises = rule_applied
                    .body()
                    .iter()
                    .map(|l| l.to_string())
                    .chain(rule_applied.constraints().iter().map(|c| c.to_string()))
                    .collect();

                ExecutionTraceJsonInference::new(
                    application.rule.to_string(),
                    conclusions,
                    premises,
                )
            }
        }
    }

    /// Create a json representation of the trace.
    pub fn json(&self) -> ExecutionTraceJson {
        let mut trace_stack = vec![self];
        let mut inferences = Vec::<ExecutionTraceJsonInference>::new();
        let mut final_conclusions = Vec::<String>::new();

        while let Some(current_trace) = trace_stack.pop() {
            let inference = Self::json_inference(&current_trace);

            if final_conclusions.is_empty() {
                final_conclusions = inference.conclusions.clone();
            }

            inferences.push(inference);

            if let ExecutionTrace::Rule(_, subtraces) = current_trace {
                trace_stack.extend(subtraces);
            }
        }

        ExecutionTraceJson {
            final_conclusions,
            inferences,
        }
    }
}
>>>>>>> a876d82e

    /// Create an ascii tree representation starting form a particular node.
    ///
    /// Returns `None` if no successful derivation can be given.
    pub fn ascii_tree_string(&self, handle: FactTraceHandle) -> Option<String> {
        let mut result = String::new();
        write_tree(&mut result, &self.ascii_tree(handle)?).ok()?;

        Some(result)
    }
}

#[cfg(test)]
mod test {
    use std::collections::HashMap;

    use crate::{
        execution::tracing::trace::{TraceDerivation, TraceStatus},
        model::{
            chase_model::ChaseFact, Atom, Constant, Identifier, Literal, PrimitiveTerm,
            PrimitiveType, Program, Rule, Term, Variable,
        },
    };

    use super::{ExecutionTrace, RuleApplication};

    macro_rules! variable_assignment {
        ($($k:expr => $v:expr),*) => {
            [$(($k, $v)),*]
                .into_iter()
                .map(|(k, v)| {
                    (
                        Variable::Universal(Identifier(k.to_string())),
                        Constant::Abstract(Identifier(v.to_string())),
                    )
                })
                .collect()
        };
    }

    macro_rules! atom_term {
        (? $var:expr ) => {
            Term::Primitive(PrimitiveTerm::Variable(Variable::Universal(Identifier(
                $var.to_string(),
            ))))
        };
    }

    macro_rules! atom {
        ( $pred:expr; $( $marker:tt $t:tt ),* ) => {
            Atom::new(Identifier($pred.to_string()), vec![ $( atom_term!( $marker $t ) ),* ])
        };
    }

    #[test]
    fn print_trace() {
        // P(?x, ?y) :- Q(?y, ?x) .
        let rule_1 = Rule::new(
            vec![atom!("P"; ?"x", ?"y")],
            vec![Literal::Positive(atom!("Q"; ?"y", ?"x"))],
            vec![],
        );
        let rule_1_assignment = variable_assignment!("x" => "b", "y" => "a");

        // S(?x) :- T(?x) .
        let rule_2 = Rule::new(
            vec![atom!("S"; ?"x")],
            vec![Literal::Positive(atom!("T"; ?"x"))],
            vec![],
        );

        let rule_2_assignment = variable_assignment!("x" => "a");

        // R(?x, ?y) :- P(?x, ?y), S(?y) .
        let rule_3 = Rule::new(
            vec![atom!("R"; ?"x", ?"y")],
            vec![
                Literal::Positive(atom!("P"; ?"x", ?"y")),
                Literal::Positive(atom!("S"; ?"y")),
            ],
            vec![],
        );
        let rule_3_assignment: HashMap<_, _> = variable_assignment!("x" => "b", "y" => "a");

        let q_ab = ChaseFact::new(
            Identifier("Q".to_string()),
            vec![
                Constant::Abstract(Identifier("a".to_string())),
                Constant::Abstract(Identifier("b".to_string())),
            ],
        );

        let p_ba = ChaseFact::new(
            Identifier("P".to_string()),
            vec![
                Constant::Abstract(Identifier("b".to_string())),
                Constant::Abstract(Identifier("a".to_string())),
            ],
        );

        let r_ba = ChaseFact::new(
            Identifier("R".to_string()),
            vec![
                Constant::Abstract(Identifier("b".to_string())),
                Constant::Abstract(Identifier("a".to_string())),
            ],
        );

        let s_a = ChaseFact::new(
            Identifier("S".to_string()),
            vec![Constant::Abstract(Identifier("a".to_string()))],
        );

        let t_a = ChaseFact::new(
            Identifier("T".to_string()),
            vec![Constant::Abstract(Identifier("a".to_string()))],
        );

        let rules = vec![rule_1, rule_2, rule_3];
        let rule_1_index = 0;
        let rule_2_index = 1;
        let rule_3_index = 2;

        let program = Program::from(rules);

        let mut predicate_types = HashMap::new();
        predicate_types.insert(Identifier(String::from("S")), vec![PrimitiveType::Any]);
        predicate_types.insert(Identifier(String::from("T")), vec![PrimitiveType::Any]);
        predicate_types.insert(
            Identifier(String::from("Q")),
            vec![PrimitiveType::Any, PrimitiveType::Any],
        );
        predicate_types.insert(
            Identifier(String::from("P")),
            vec![PrimitiveType::Any, PrimitiveType::Any],
        );
        predicate_types.insert(
            Identifier(String::from("R")),
            vec![PrimitiveType::Any, PrimitiveType::Any],
        );

        let mut trace = ExecutionTrace::new(program, predicate_types);

        let trace_s_a = trace.register_fact(s_a);
        let trace_t_a = trace.register_fact(t_a);
        let trace_q_ab = trace.register_fact(q_ab);
        let trace_p_ba = trace.register_fact(p_ba);
        let trace_r_ba = trace.register_fact(r_ba);

        trace.update_status(trace_t_a, TraceStatus::Success(TraceDerivation::Input));
        trace.update_status(
            trace_s_a,
            TraceStatus::Success(TraceDerivation::Derived(
                RuleApplication::new(rule_2_index, rule_2_assignment, 0),
                vec![trace_t_a],
            )),
        );
        trace.update_status(trace_q_ab, TraceStatus::Success(TraceDerivation::Input));
        trace.update_status(
            trace_p_ba,
            TraceStatus::Success(TraceDerivation::Derived(
                RuleApplication::new(rule_1_index, rule_1_assignment, 0),
                vec![trace_q_ab],
            )),
        );
        trace.update_status(
            trace_r_ba,
            TraceStatus::Success(TraceDerivation::Derived(
                RuleApplication::new(rule_3_index, rule_3_assignment, 0),
                vec![trace_p_ba, trace_s_a],
            )),
        );

        let trace_string = r#" R(b, a) :- P(b, a), S(a) .
 ├─ P(b, a) :- Q(a, b) .
 │  └─ Q(a, b)
 └─ S(a) :- T(a) .
    └─ T(a)
"#;

        assert_eq!(
            trace.ascii_tree_string(trace_r_ba).unwrap(),
            trace_string.to_string()
        )
    }
}<|MERGE_RESOLUTION|>--- conflicted
+++ resolved
@@ -1,6 +1,6 @@
 //! This module contains basic data structures for tracing the origins of derived facts.
 
-use std::collections::HashMap;
+use std::collections::{HashMap, HashSet};
 
 use ascii_tree::write_tree;
 use serde::Serialize;
@@ -40,7 +40,7 @@
 }
 
 /// Handle to a traced fact within an [`ExecutionTrace`].
-#[derive(Debug, Clone, Copy)]
+#[derive(Debug, Clone, Copy, Hash, Eq, PartialEq)]
 pub struct FactTraceHandle(usize);
 
 /// Encodes the origin of a fact
@@ -61,6 +61,20 @@
     Success(TraceDerivation),
     /// Fact was not derived during the chase
     Fail,
+}
+
+impl TraceStatus {
+    /// Return `true` when fact was successfully derived
+    /// and `false` otherwise.
+    pub fn is_success(&self) -> bool {
+        matches!(self, TraceStatus::Success(_))
+    }
+
+    /// Return `true` if it has already been decided whether
+    /// a given fact has been derived and `false` otherwise.
+    pub fn is_known(&self) -> bool {
+        !matches!(self, TraceStatus::Unknown)
+    }
 }
 
 /// Fact which was considered during the construction of an [`ExecutionTrace`]
@@ -139,6 +153,10 @@
     }
 
     /// Registers a new [`ChaseFact`].
+    ///
+    /// If the fact was not already known then it will return a fresh handle
+    /// with the status `TraceStatus::Known`.
+    /// Otherwise a handle to the existing fact will be returned.
     pub fn register_fact(&mut self, fact: ChaseFact) -> FactTraceHandle {
         if let Some(handle) = self.find_fact(&fact) {
             handle
@@ -165,6 +183,8 @@
 }
 
 impl ExecutionTrace {
+    /// Converts a rule to a string representation
+    /// so it can appear as a node in the ascii representation of the [`ExecutionTrace`].
     fn ascii_format_rule(&self, application: &RuleApplication) -> String {
         let mut rule_applied = self.program.rules()[application.rule_index].clone();
         rule_applied.apply_assignment(
@@ -183,49 +203,11 @@
         rule_applied.to_string()
     }
 
-<<<<<<< HEAD
     /// Create an ascii tree representation starting form a particular node.
     ///
     /// Returns `None` if no successful derivation can be given.
     pub fn ascii_tree(&self, handle: FactTraceHandle) -> Option<ascii_tree::Tree> {
         let traced_fact = self.get_fact(handle);
-=======
-/// Represents an inference in an [`ExecutionTraceJson`]
-#[derive(Debug, Serialize)]
-struct ExecutionTraceJsonInference {
-    #[serde(rename = "ruleName")]
-    rule_name: String,
-
-    conclusions: Vec<String>,
-    premises: Vec<String>,
-}
-
-impl ExecutionTraceJsonInference {
-    /// Create a new [`ExecutionTraceJsonInference`]
-    pub fn new(rule_name: String, conclusions: Vec<String>, premises: Vec<String>) -> Self {
-        Self {
-            rule_name,
-            conclusions,
-            premises,
-        }
-    }
-}
-
-/// Object representing an [`ExecutionTrace`] that can be sertialized into a json format
-#[derive(Debug, Serialize, Default)]
-pub struct ExecutionTraceJson {
-    #[serde(rename = "finalConclusion")]
-    final_conclusions: Vec<String>,
-
-    inferences: Vec<ExecutionTraceJsonInference>,
-}
-
-impl ExecutionTrace {
-    /// Create a new leaf node in an [`ExecutionTrace`].
-    pub fn leaf(fact: ChaseFact) -> Self {
-        ExecutionTrace::Fact(fact)
-    }
->>>>>>> a876d82e
 
         if let TraceStatus::Success(derivation) = &traced_fact.status {
             match derivation {
@@ -252,78 +234,6 @@
             None
         }
     }
-<<<<<<< HEAD
-=======
-
-    /// Translate an [`ExecutionTrace`] into an [`ExecutionTraceJsonInference`].
-    fn json_inference(trace: &Self) -> ExecutionTraceJsonInference {
-        const RULE_NAME_FACT: &str = "Asserted";
-
-        match trace {
-            ExecutionTrace::Fact(fact) => ExecutionTraceJsonInference::new(
-                String::from(RULE_NAME_FACT),
-                vec![fact.to_string()],
-                vec![],
-            ),
-            ExecutionTrace::Rule(application, _) => {
-                let mut rule_applied = application.rule.clone();
-                rule_applied.apply_assignment(
-                    &application
-                        .assignment
-                        .iter()
-                        .map(|(variable, constant)| {
-                            (
-                                variable.clone(),
-                                Term::Primitive(PrimitiveTerm::Constant(constant.clone())),
-                            )
-                        })
-                        .collect(),
-                );
-
-                let conclusions = rule_applied.head().iter().map(|a| a.to_string()).collect();
-                let premises = rule_applied
-                    .body()
-                    .iter()
-                    .map(|l| l.to_string())
-                    .chain(rule_applied.constraints().iter().map(|c| c.to_string()))
-                    .collect();
-
-                ExecutionTraceJsonInference::new(
-                    application.rule.to_string(),
-                    conclusions,
-                    premises,
-                )
-            }
-        }
-    }
-
-    /// Create a json representation of the trace.
-    pub fn json(&self) -> ExecutionTraceJson {
-        let mut trace_stack = vec![self];
-        let mut inferences = Vec::<ExecutionTraceJsonInference>::new();
-        let mut final_conclusions = Vec::<String>::new();
-
-        while let Some(current_trace) = trace_stack.pop() {
-            let inference = Self::json_inference(&current_trace);
-
-            if final_conclusions.is_empty() {
-                final_conclusions = inference.conclusions.clone();
-            }
-
-            inferences.push(inference);
-
-            if let ExecutionTrace::Rule(_, subtraces) = current_trace {
-                trace_stack.extend(subtraces);
-            }
-        }
-
-        ExecutionTraceJson {
-            final_conclusions,
-            inferences,
-        }
-    }
-}
->>>>>>> a876d82e
 
     /// Create an ascii tree representation starting form a particular node.
     ///
@@ -333,6 +243,108 @@
         write_tree(&mut result, &self.ascii_tree(handle)?).ok()?;
 
         Some(result)
+    }
+}
+
+/// Represents an inference in an [`ExecutionTraceJson`]
+#[derive(Debug, Serialize)]
+struct ExecutionTraceJsonInference {
+    #[serde(rename = "ruleName")]
+    rule_name: String,
+
+    conclusion: String,
+    premises: Vec<String>,
+}
+
+impl ExecutionTraceJsonInference {
+    /// Create a new [`ExecutionTraceJsonInference`]
+    pub fn new(rule_name: String, conclusion: String, premises: Vec<String>) -> Self {
+        Self {
+            rule_name,
+            conclusion,
+            premises,
+        }
+    }
+}
+
+/// Object representing an [`ExecutionTrace`] that can be sertialized into a json format
+#[derive(Debug, Serialize, Default)]
+pub struct ExecutionTraceJson {
+    #[serde(rename = "finalConclusion")]
+    final_conclusions: Vec<String>,
+
+    inferences: Vec<ExecutionTraceJsonInference>,
+}
+
+impl ExecutionTrace {
+    /// Translate an [`TraceDerivation`] into an [`ExecutionTraceJsonInference`].
+    fn json_inference(
+        &self,
+        derivation: &TraceDerivation,
+        conclusion: &ChaseFact,
+    ) -> ExecutionTraceJsonInference {
+        const RULE_NAME_FACT: &str = "Asserted";
+
+        match derivation {
+            TraceDerivation::Input => ExecutionTraceJsonInference::new(
+                String::from(RULE_NAME_FACT),
+                conclusion.to_string(),
+                vec![],
+            ),
+            TraceDerivation::Derived(application, premises_handles) => {
+                let rule = &self.program.rules()[application.rule_index];
+
+                let premises = premises_handles
+                    .iter()
+                    .map(|&handle| self.get_fact(handle).fact.to_string())
+                    .collect();
+
+                ExecutionTraceJsonInference::new(rule.to_string(), conclusion.to_string(), premises)
+            }
+        }
+    }
+
+    /// Create a json representation of the trace.
+    pub fn json(&self, fact_handles: &[FactTraceHandle]) -> ExecutionTraceJson {
+        let mut final_conclusions = Vec::<String>::new();
+        let mut fact_stack = fact_handles.to_vec();
+        let mut inferences = Vec::<ExecutionTraceJsonInference>::new();
+        let mut inferred_conclusions = HashSet::<FactTraceHandle>::new();
+
+        for &final_handle in fact_handles {
+            let mut successful_derivation = true;
+            fact_stack.push(final_handle);
+
+            while let Some(current_fact) = fact_stack.pop() {
+                if inferred_conclusions.contains(&current_fact) {
+                    continue;
+                }
+                inferred_conclusions.insert(current_fact);
+
+                let traced_fact = self.get_fact(current_fact);
+
+                if let TraceStatus::Success(derivation) = &traced_fact.status {
+                    let inference = self.json_inference(derivation, &traced_fact.fact);
+                    inferences.push(inference);
+
+                    if let TraceDerivation::Derived(_, handles_derived) = derivation {
+                        fact_stack.extend(handles_derived);
+                    }
+                } else {
+                    successful_derivation = false;
+                    break;
+                }
+            }
+
+            if successful_derivation {
+                final_conclusions.push(self.get_fact(final_handle).fact.to_string());
+            }
+        }
+
+        ExecutionTraceJson {
+            final_conclusions,
+            inferences,
+        }
     }
 }
 
@@ -378,8 +390,7 @@
         };
     }
 
-    #[test]
-    fn print_trace() {
+    fn test_trace() -> ExecutionTrace {
         // P(?x, ?y) :- Q(?y, ?x) .
         let rule_1 = Rule::new(
             vec![atom!("P"; ?"x", ?"y")],
@@ -497,6 +508,21 @@
             )),
         );
 
+        trace
+    }
+
+    #[test]
+    fn trace_ascii() {
+        let trace = test_trace();
+        let r_ba = ChaseFact::new(
+            Identifier("R".to_string()),
+            vec![
+                Constant::Abstract(Identifier("b".to_string())),
+                Constant::Abstract(Identifier("a".to_string())),
+            ],
+        );
+        let trace_r_ba = trace.find_fact(&r_ba).unwrap();
+
         let trace_string = r#" R(b, a) :- P(b, a), S(a) .
  ├─ P(b, a) :- Q(a, b) .
  │  └─ Q(a, b)
@@ -509,4 +535,33 @@
             trace_string.to_string()
         )
     }
+
+    #[test]
+    fn trace_json() {
+        let trace = test_trace();
+
+        let r_ba = ChaseFact::new(
+            Identifier("R".to_string()),
+            vec![
+                Constant::Abstract(Identifier("b".to_string())),
+                Constant::Abstract(Identifier("a".to_string())),
+            ],
+        );
+        let p_ba = ChaseFact::new(
+            Identifier("P".to_string()),
+            vec![
+                Constant::Abstract(Identifier("b".to_string())),
+                Constant::Abstract(Identifier("a".to_string())),
+            ],
+        );
+
+        let trace_r_ba = trace.find_fact(&r_ba).unwrap();
+        let trace_p_ba = trace.find_fact(&p_ba).unwrap();
+        let trace_handles = vec![trace_r_ba, trace_p_ba];
+
+        let expected_json = r#"{"finalConclusion":["R(b, a)","P(b, a)"],"inferences":[{"ruleName":"R(?x, ?y) :- P(?x, ?y), S(?y) .","conclusion":"R(b, a)","premises":["P(b, a)","S(a)"]},{"ruleName":"S(?x) :- T(?x) .","conclusion":"S(a)","premises":["T(a)"]},{"ruleName":"Asserted","conclusion":"T(a)","premises":[]},{"ruleName":"P(?x, ?y) :- Q(?y, ?x) .","conclusion":"P(b, a)","premises":["Q(a, b)"]},{"ruleName":"Asserted","conclusion":"Q(a, b)","premises":[]}]}"#.to_string();
+        let computed_json = serde_json::to_string(&trace.json(&trace_handles)).unwrap();
+
+        assert_eq!(expected_json, computed_json);
+    }
 }