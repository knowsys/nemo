use std::ops::Neg;

use crate::model::VariableAssignment;

use super::{Aggregate, Atom, Identifier, PrimitiveTerm, Term, Variable};

/// A literal.
#[derive(Debug, Eq, PartialEq, Clone)]
pub enum Literal {
    /// A non-negated literal.
    Positive(Atom),
    /// A negated literal.
    Negative(Atom),
}

impl Literal {
    /// Check if the literal is positive.
    pub fn is_positive(&self) -> bool {
        matches!(self, Self::Positive(_))
    }

    /// Check if the literal is negative.
    pub fn is_negative(&self) -> bool {
        matches!(self, Self::Negative(_))
    }

    /// Returns a reference to the underlying atom.
    pub fn atom(&self) -> &Atom {
        match self {
            Self::Positive(atom) => atom,
            Self::Negative(atom) => atom,
        }
    }

    /// Returns a mutable reference to the underlying atom.
    pub fn atom_mut(&mut self) -> &mut Atom {
        match self {
            Self::Positive(atom) => atom,
            Self::Negative(atom) => atom,
        }
    }
}

impl Neg for Literal {
    type Output = Self;

    fn neg(self) -> Self::Output {
        match self {
            Literal::Positive(atom) => Self::Negative(atom),
            Literal::Negative(atom) => Self::Positive(atom),
        }
    }
}

generate_forwarder!(forward_to_atom; Positive, Negative);

impl Literal {
    /// Return the predicate [`Identifier`].
    #[must_use]
    pub fn predicate(&self) -> Identifier {
        forward_to_atom!(self, predicate)
    }

    /// Return the terms in the literal.
    #[must_use]
<<<<<<< HEAD
    pub fn terms(&self) -> &Vec<TermTree> {
        forward_to_atom!(self, term_trees)
=======
    pub fn terms(&self) -> &Vec<Term> {
        forward_to_atom!(self, terms)
>>>>>>> ac399bba
    }

    /// Return the variables in the literal.
    pub fn variables(&self) -> impl Iterator<Item = &Variable> {
        forward_to_atom!(self, variables)
    }

    /// Return the universally quantified variables in the literal.
    pub fn universal_variables(&self) -> impl Iterator<Item = &Variable> {
        forward_to_atom!(self, universal_variables)
    }

    /// Return the existentially quantified variables in the literal.
    pub fn existential_variables(&self) -> impl Iterator<Item = &Variable> {
        forward_to_atom!(self, existential_variables)
    }

    /// Returns all terms at the leave of the term trees of the atom.
    pub fn primitive_terms(&self) -> impl Iterator<Item = &PrimitiveTerm> {
        forward_to_atom!(self, primitive_terms)
    }

    /// Return all aggregates in the literal.
    pub fn aggregates(&self) -> impl Iterator<Item = &Aggregate> + '_ {
        forward_to_atom!(self, aggregates)
    }

    /// Replaces [`Variable`]s with [`Term`]s according to the provided assignment.
    pub fn apply_assignment(&mut self, assignment: &VariableAssignment) {
        match self {
            Literal::Positive(atom) => atom.apply_assignment(assignment),
            Literal::Negative(atom) => atom.apply_assignment(assignment),
        }
    }
}

impl std::fmt::Display for Literal {
    fn fmt(&self, f: &mut std::fmt::Formatter<'_>) -> std::fmt::Result {
        match self {
            Literal::Positive(_) => {}
            Literal::Negative(_) => f.write_str("~")?,
        }

        self.atom().fmt(f)
    }
}<|MERGE_RESOLUTION|>--- conflicted
+++ resolved
@@ -63,13 +63,8 @@
 
     /// Return the terms in the literal.
     #[must_use]
-<<<<<<< HEAD
-    pub fn terms(&self) -> &Vec<TermTree> {
-        forward_to_atom!(self, term_trees)
-=======
     pub fn terms(&self) -> &Vec<Term> {
         forward_to_atom!(self, terms)
->>>>>>> ac399bba
     }
 
     /// Return the variables in the literal.
