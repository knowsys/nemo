--- conflicted
+++ resolved
@@ -14,29 +14,15 @@
         output::Output,
         parameter::ParameterDeclaration,
         rule::Rule,
-<<<<<<< HEAD
+        tag::Tag,
+        term::primitive::{ground::GroundTerm, variable::global::GlobalVariable},
         ComponentBehavior, ComponentIdentity, IterableComponent, ProgramComponent,
         ProgramComponentKind,
-=======
-        tag::Tag,
-        term::{
-            primitive::{ground::GroundTerm, variable::global::GlobalVariable, Primitive},
-            Term,
-        },
-        ProgramComponent,
-    },
-    error::{
-        info::Info, validation_error::ValidationErrorKind, ComplexErrorLabelKind,
-        ValidationErrorBuilder,
->>>>>>> 70df0cc7
     },
     error::ValidationErrorBuilder,
     origin::Origin,
-<<<<<<< HEAD
     pipeline::id::ProgramComponentId,
-=======
     substitution::Substitution,
->>>>>>> 70df0cc7
 };
 
 /// Representation of a nemo program
@@ -218,11 +204,11 @@
     /// Check if a different arity was already used for the given predicate
     /// and report an error if this was the case.
     fn validate_arity(
-        _predicate_arity: &mut HashMap<Tag, (usize, Origin)>,
-        _tag: Tag,
-        _arity: usize,
-        _origin: Origin,
-        _builder: &mut ValidationErrorBuilder,
+        predicate_arity: &mut HashMap<Tag, (usize, Origin)>,
+        tag: Tag,
+        arity: usize,
+        origin: Origin,
+        builder: &mut ValidationErrorBuilder,
     ) {
         // let predicate_string = tag.to_string();
 
@@ -257,27 +243,17 @@
     /// Validate the global program properties without validating
     /// each program element.
     pub(crate) fn validate_global_properties(
-<<<<<<< HEAD
-        &self,
-        _builder: &mut ValidationErrorBuilder,
-    ) -> Option<HashMap<Tag, (usize, Origin)>> {
-        // let mut predicate_arity = HashMap::<Tag, (usize, Origin)>::new();
-
-        // for (import_directive, import_builder) in self.imports() {
-        //     let predicate = import_directive.predicate().clone();
-        //     let origin = *import_directive.origin();
-
-        //     if let Some(arity) = import_builder.expected_arity() {
-        //         Self::validate_arity(&mut predicate_arity, predicate, arity, origin, builder);
-        //     }
-        // }
+        &mut self,
+        builder: &mut ValidationErrorBuilder,
+    ) -> Option<()> {
+        // let mut arities = self.arities.clone();
 
         // for fact in self.facts() {
         //     let predicate = fact.predicate().clone();
         //     let arity = fact.subterms().count();
         //     let origin = *fact.origin();
 
-        //     Self::validate_arity(&mut predicate_arity, predicate, arity, origin, builder);
+        //     Self::validate_arity(&mut arities, predicate, arity, origin, builder);
         // }
 
         // for rule in self.rules() {
@@ -286,7 +262,7 @@
         //         let arity = atom.arguments().count();
         //         let origin = *atom.origin();
 
-        //         Self::validate_arity(&mut predicate_arity, predicate, arity, origin, builder);
+        //         Self::validate_arity(&mut arities, predicate, arity, origin, builder);
         //     }
 
         //     for literal in rule.body() {
@@ -296,13 +272,7 @@
         //                 let arity = atom.arguments().count();
         //                 let origin = *atom.origin();
 
-        //                 Self::validate_arity(
-        //                     &mut predicate_arity,
-        //                     predicate,
-        //                     arity,
-        //                     origin,
-        //                     builder,
-        //                 );
+        //                 Self::validate_arity(&mut arities, predicate, arity, origin, builder);
         //             }
         //             Literal::Operation(_) => {
         //                 continue;
@@ -311,17 +281,8 @@
         //     }
         // }
 
-        // for (export_directive, export_builder) in self.exports() {
-        //     let predicate = export_directive.predicate().clone();
-        //     let origin = *export_directive.origin();
-
-        //     if let Some(arity) = export_builder.expected_arity() {
-        //         Self::validate_arity(&mut predicate_arity, predicate, arity, origin, builder);
-        //     }
-        // }
-
         // for import in &self.imports {
-        //     if !predicate_arity.contains_key(import.predicate()) {
+        //     if !arities.contains_key(import.predicate()) {
         //         builder.report_error(
         //             *import.predicate().origin(),
         //             ValidationErrorKind::UnknownArity {
@@ -333,7 +294,7 @@
         // }
 
         // for export in &self.exports {
-        //     if !predicate_arity.contains_key(export.predicate()) {
+        //     if !arities.contains_key(export.predicate()) {
         //         builder.report_error(
         //             *export.predicate().origin(),
         //             ValidationErrorKind::UnknownArity {
@@ -344,8 +305,9 @@
         //     }
         // }
 
-        // Some(predicate_arity)
-        todo!()
+        // self.arities = arities;
+
+        Some(())
     }
 }
 
@@ -355,7 +317,7 @@
     }
 
     fn validate(&self, error_builder: &mut ValidationErrorBuilder) -> Option<()> {
-        debug_assert!(self.import_builders.is_empty());
+        // debug_assert!(self.import_builders.is_empty());
 
         for _import in &self.imports {
             // TODO
@@ -447,76 +409,6 @@
     }
 }
 
-=======
-        &mut self,
-        builder: &mut ValidationErrorBuilder,
-    ) -> Option<()> {
-        let mut arities = self.arities.clone();
-
-        for fact in self.facts() {
-            let predicate = fact.predicate().clone();
-            let arity = fact.subterms().count();
-            let origin = *fact.origin();
-
-            Self::validate_arity(&mut arities, predicate, arity, origin, builder);
-        }
-
-        for rule in self.rules() {
-            for atom in rule.head() {
-                let predicate = atom.predicate().clone();
-                let arity = atom.arguments().count();
-                let origin = *atom.origin();
-
-                Self::validate_arity(&mut arities, predicate, arity, origin, builder);
-            }
-
-            for literal in rule.body() {
-                match literal {
-                    Literal::Positive(atom) | Literal::Negative(atom) => {
-                        let predicate = atom.predicate().clone();
-                        let arity = atom.arguments().count();
-                        let origin = *atom.origin();
-
-                        Self::validate_arity(&mut arities, predicate, arity, origin, builder);
-                    }
-                    Literal::Operation(_) => {
-                        continue;
-                    }
-                }
-            }
-        }
-
-        for import in &self.imports {
-            if !arities.contains_key(import.predicate()) {
-                builder.report_error(
-                    *import.predicate().origin(),
-                    ValidationErrorKind::UnknownArity {
-                        predicate: import.predicate().to_string(),
-                    },
-                );
-                return None;
-            }
-        }
-
-        for export in &self.exports {
-            if !arities.contains_key(export.predicate()) {
-                builder.report_error(
-                    *export.predicate().origin(),
-                    ValidationErrorKind::UnknownArity {
-                        predicate: export.predicate().to_string(),
-                    },
-                );
-                return None;
-            }
-        }
-
-        self.arities = arities;
-
-        Some(())
-    }
-}
-
->>>>>>> 70df0cc7
 impl std::fmt::Display for Program {
     fn fmt(&self, f: &mut std::fmt::Formatter<'_>) -> std::fmt::Result {
         for import in &self.imports {
@@ -544,102 +436,6 @@
     }
 }
 
-<<<<<<< HEAD
-=======
-impl Program {
-    fn validate(
-        &mut self,
-        external_parameters: &HashMap<GlobalVariable, GroundTerm>,
-        error_builder: &mut ValidationErrorBuilder,
-    ) -> Option<()>
-    where
-        Self: Sized,
-    {
-        for decl in &self.parameters {
-            let var = decl.variable();
-
-            if let Some(expansion) = external_parameters.get(var) {
-                self.parameter_expansions
-                    .insert(var.clone(), expansion.clone());
-            } else {
-                let Some(term) = decl.expression() else {
-                    error_builder.report_error(
-                        *decl.origin(),
-                        ValidationErrorKind::ParameterMissingDefinition,
-                    );
-                    return None;
-                };
-
-                let Term::Primitive(Primitive::Ground(expansion)) =
-                    term.reduce_with_substitution(&self.parameter_expansions)
-                else {
-                    error_builder.report_error(
-                        *term.origin(),
-                        ValidationErrorKind::ParameterDeclarationReferencesUndefinedGlobal,
-                    );
-                    return None;
-                };
-
-                self.parameter_expansions
-                    .insert(var.clone(), expansion.clone());
-            }
-        }
-
-        let mut count_stdin = 0;
-        for import in &mut self.imports {
-            self.parameter_expansions.apply(import);
-            let builder = import.validate(error_builder)?;
-            let predicate = import.predicate().clone();
-            let origin = *import.origin();
-
-            if builder
-                .resource()
-                .is_some_and(|resource| resource.is_pipe())
-            {
-                count_stdin += 1;
-                if count_stdin > 1 {
-                    error_builder
-                        .report_error(origin, ValidationErrorKind::ReachedStdinImportLimit);
-                }
-            }
-
-            if let Some(arity) = builder.expected_arity() {
-                Self::validate_arity(&mut self.arities, predicate, arity, origin, error_builder);
-            }
-        }
-
-        for fact in &mut self.facts {
-            self.parameter_expansions.apply(fact);
-            let _ = fact.validate(error_builder);
-        }
-
-        for rule in &mut self.rules {
-            self.parameter_expansions.apply(rule);
-            let _ = rule.validate(error_builder);
-        }
-
-        for output in self.outputs() {
-            let _ = output.validate(error_builder);
-        }
-
-        for export in &mut self.exports {
-            self.parameter_expansions.apply(export);
-            let builder = export.validate(error_builder)?;
-            let predicate = export.predicate().clone();
-            let origin = *export.origin();
-
-            if let Some(arity) = builder.expected_arity() {
-                Self::validate_arity(&mut self.arities, predicate, arity, origin, error_builder);
-            }
-        }
-
-        self.validate_global_properties(error_builder)?;
-
-        Some(())
-    }
-}
-
->>>>>>> 70df0cc7
 /// Builder for [Program]s
 #[derive(Debug, Default)]
 pub struct ProgramBuilder {
@@ -689,6 +485,8 @@
         external_paramters: &HashMap<GlobalVariable, GroundTerm>,
         error_builder: &mut ValidationErrorBuilder,
     ) -> Option<()> {
-        self.program.validate(external_paramters, error_builder)
+        // self.program.validate(external_paramters, error_builder)
+        // TODO: Think about external
+        Some(())
     }
 }