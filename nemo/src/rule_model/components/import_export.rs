--- conflicted
+++ resolved
@@ -4,27 +4,15 @@
 use specification::ImportExportSpec;
 
 use crate::{
-<<<<<<< HEAD
     rule_model::{error::ValidationErrorBuilder, origin::Origin, pipeline::id::ProgramComponentId},
-=======
-    io::format_builder::ImportExportBuilder,
-    rule_model::{
-        error::{validation_error::ValidationErrorKind, ValidationErrorBuilder},
-        origin::Origin,
-    },
->>>>>>> 70df0cc7
     syntax,
 };
 
 use super::{
-<<<<<<< HEAD
-    tag::Tag, term::primitive::ground::GroundTerm, ComponentBehavior, ComponentIdentity,
-    IterableComponent, ProgramComponent, ProgramComponentKind,
-=======
     tag::Tag,
     term::{operation::Operation, Term},
-    IterablePrimitives, ProgramComponent, ProgramComponentKind,
->>>>>>> 70df0cc7
+    ComponentBehavior, ComponentIdentity, IterableComponent, IterablePrimitives, ProgramComponent,
+    ProgramComponentKind,
 };
 
 pub mod attribute;
@@ -51,80 +39,6 @@
     }
 }
 
-<<<<<<< HEAD
-#[derive(Debug, Clone)]
-pub(crate) struct ImportExportSpec {
-    format: Tag,
-    keys: HashMap<String, (Origin, usize)>,
-    values: Vec<GroundTerm>,
-    origin: Origin,
-}
-
-impl ImportExportSpec {
-    pub(crate) fn new(origin: Origin, format: Tag) -> Self {
-        ImportExportSpec {
-            format,
-            origin,
-            keys: Default::default(),
-            values: Default::default(),
-        }
-    }
-
-    pub(crate) fn format_tag(&self) -> &Tag {
-        &self.format
-    }
-
-    pub(crate) fn push_attribute(
-        &mut self,
-        key: (String, Origin),
-        value: GroundTerm,
-    ) -> Option<(Origin, &GroundTerm)> {
-        let index = self.values.len();
-        self.values.push(value);
-
-        match self.keys.entry(key.0) {
-            hash_map::Entry::Occupied(mut entry) => {
-                let (origin, index) = entry.insert((key.1, index));
-                Some((origin, &self.values[index]))
-            }
-            hash_map::Entry::Vacant(entry) => {
-                entry.insert((key.1, index));
-                None
-            }
-        }
-    }
-
-    pub(crate) fn origin(&self) -> &Origin {
-        &self.origin
-    }
-
-    pub(crate) fn key_value(&self) -> impl Iterator<Item = (Tag, &GroundTerm)> {
-        // self.keys
-        //     .iter()
-        //     .map(|(k, (origin, idx))| (Tag::new(k.into()).set_origin(*origin), &self.values[*idx]))
-
-        std::iter::empty()
-    }
-}
-
-impl fmt::Display for ImportExportSpec {
-    fn fmt(&self, f: &mut fmt::Formatter<'_>) -> fmt::Result {
-        f.write_fmt(format_args!("{} {{", self.format.name()))?;
-
-        for (idx, (key, value)) in self.key_value().enumerate() {
-            f.write_fmt(format_args!("{}: {}", key, value))?;
-
-            if idx < self.keys.len() - 1 {
-                f.write_str(", ")?;
-            }
-        }
-
-        f.write_str("}")
-    }
-}
-
-=======
->>>>>>> 70df0cc7
 /// An import/export specification. This object captures all information that is typically
 /// present in an import or export directive in a Nemo program, including the main format,
 /// optional attributes that define additional parameters, and an indentifier to map the data
@@ -250,31 +164,9 @@
     }
 }
 
-<<<<<<< HEAD
 impl IterableComponent for ImportDirective {
     fn children<'a>(&'a self) -> Box<dyn Iterator<Item = &'a dyn ProgramComponent> + 'a> {
         Box::new(std::iter::empty()) // TODO: ?
-=======
-    fn validate(&self, builder: &mut ValidationErrorBuilder) -> Option<ImportExportBuilder>
-    where
-        Self: Sized,
-    {
-        if !self.predicate().is_valid() {
-            builder.report_error(
-                *self.predicate().origin(),
-                ValidationErrorKind::InvalidTermTag(self.predicate().to_string()),
-            );
-        }
-
-        self.spec().validate(builder)?;
-
-        ImportExportBuilder::new(
-            self.0.spec.clone(),
-            &self.0.bindings,
-            Direction::Import,
-            builder,
-        )
->>>>>>> 70df0cc7
     }
 
     fn children_mut<'a>(
@@ -341,7 +233,6 @@
         ProgramComponentKind::Export
     }
 
-<<<<<<< HEAD
     fn validate(&self, _builder: &mut ValidationErrorBuilder) -> Option<()> {
         // ImportExportBuilder::new(self.0.spec.clone(), Direction::Export, builder)
         todo!()
@@ -349,111 +240,52 @@
 
     fn boxed_clone(&self) -> Box<dyn ProgramComponent> {
         Box::new(self.clone())
-=======
+    }
+}
+
+impl ComponentIdentity for ExportDirective {
+    fn id(&self) -> ProgramComponentId {
+        self.0.id
+    }
+
+    fn set_id(&mut self, id: ProgramComponentId) {
+        self.0.id = id;
+    }
+
+    fn origin(&self) -> &Origin {
+        &self.0.origin
+    }
+
+    fn set_origin(&mut self, origin: Origin) {
+        self.0.origin = origin;
+    }
+}
+
+impl IterableComponent for ExportDirective {
+    fn children<'a>(&'a self) -> Box<dyn Iterator<Item = &'a dyn ProgramComponent> + 'a> {
+        Box::new(std::iter::empty())
+    }
+
+    fn children_mut<'a>(
+        &'a mut self,
+    ) -> Box<dyn Iterator<Item = &'a mut dyn ProgramComponent> + 'a> {
+        Box::new(std::iter::empty())
+    }
+}
+
+impl From<ImportExportDirective> for ExportDirective {
+    fn from(value: ImportExportDirective) -> Self {
+        Self(value)
+    }
+}
+
 impl std::fmt::Display for ExportDirective {
     fn fmt(&self, f: &mut std::fmt::Formatter<'_>) -> std::fmt::Result {
         f.write_str("@export ")?;
         self.0.fmt(f)
->>>>>>> 70df0cc7
-    }
-}
-
-impl ComponentIdentity for ExportDirective {
-    fn id(&self) -> ProgramComponentId {
-        self.0.id
-    }
-
-    fn set_id(&mut self, id: ProgramComponentId) {
-        self.0.id = id;
-    }
-
-    fn origin(&self) -> &Origin {
-        &self.0.origin
-    }
-
-    fn set_origin(&mut self, origin: Origin) {
-        self.0.origin = origin;
-    }
-}
-
-<<<<<<< HEAD
-impl IterableComponent for ExportDirective {
-    fn children<'a>(&'a self) -> Box<dyn Iterator<Item = &'a dyn ProgramComponent> + 'a> {
-        Box::new(std::iter::empty())
-=======
-    fn validate(&self, builder: &mut ValidationErrorBuilder) -> Option<ImportExportBuilder>
-    where
-        Self: Sized,
-    {
-        if !self.predicate().is_valid() {
-            builder.report_error(
-                *self.predicate().origin(),
-                ValidationErrorKind::InvalidTermTag(self.predicate().to_string()),
-            );
-        }
-
-        self.spec().validate(builder)?;
-
-        ImportExportBuilder::new(
-            self.0.spec.clone(),
-            &self.0.bindings,
-            Direction::Export,
-            builder,
-        )
->>>>>>> 70df0cc7
-    }
-
-    fn children_mut<'a>(
-        &'a mut self,
-    ) -> Box<dyn Iterator<Item = &'a mut dyn ProgramComponent> + 'a> {
-        Box::new(std::iter::empty())
-    }
-}
-
-impl From<ImportExportDirective> for ExportDirective {
-    fn from(value: ImportExportDirective) -> Self {
-        Self(value)
-    }
-}
-
-impl fmt::Display for ExportDirective {
-    fn fmt(&self, f: &mut fmt::Formatter<'_>) -> fmt::Result {
-        f.write_fmt(format_args!(
-            "@export {} :- {}.",
-            self.predicate(),
-            self.attributes()
-        ))
-    }
-}
-
-<<<<<<< HEAD
-// impl ProgramComponent for ExportDirective {
-//     type ValidationResult = ImportExportBuilder;
-
-//     fn origin(&self) -> &Origin {
-//         &self.0.origin
-//     }
-
-//     fn set_origin(mut self, origin: Origin) -> Self
-//     where
-//         Self: Sized,
-//     {
-//         self.0.origin = origin;
-//         self
-//     }
-
-//     fn validate(&self, builder: &mut ValidationErrorBuilder) -> Option<ImportExportBuilder>
-//     where
-//         Self: Sized,
-//     {
-//         ImportExportBuilder::new(self.0.spec.clone(), Direction::Export, builder)
-//     }
-
-//     fn kind(&self) -> ProgramComponentKind {
-//         ProgramComponentKind::Export
-//     }
-// }
-=======
+    }
+}
+
 impl IterablePrimitives for ExportDirective {
     type TermType = Term;
 
@@ -468,5 +300,4 @@
     ) -> Box<dyn Iterator<Item = &'a mut Self::TermType> + 'a> {
         self.0.primitive_terms_mut()
     }
-}
->>>>>>> 70df0cc7
+}