//! This module defines [Term].

pub mod value_type;

#[macro_use]
pub mod aggregate;
#[macro_use]
pub mod function;
#[macro_use]
pub mod map;
#[macro_use]
pub mod operation;
#[macro_use]
pub mod primitive;
#[macro_use]
pub mod tuple;

use std::{
    collections::HashMap,
    fmt::{Debug, Display},
};

use delegate::delegate;

use aggregate::Aggregate;
use function::FunctionTerm;
use map::Map;
use nemo_physical::datavalues::{AnyDataValue, IriDataValue, MapDataValue, TupleDataValue};
use operation::Operation;
use primitive::{
    ground::GroundTerm,
    variable::{
        existential::ExistentialVariable, global::GlobalVariable, universal::UniversalVariable,
        Variable,
    },
    Primitive,
};
use tuple::Tuple;
use value_type::ValueType;

use crate::rule_model::{
    error::ValidationErrorBuilder, origin::Origin, pipeline::id::ProgramComponentId,
    substitution::Substitution,
};

use super::{
    ComponentBehavior, ComponentIdentity, IterableComponent, IterablePrimitives, IterableVariables,
    ProgramComponent, ProgramComponentKind,
};

/// Term
///
/// Basic building block for expressions like atoms or facts.
#[derive(Debug, Clone, PartialEq, Hash, PartialOrd)]
pub enum Term {
    /// Unstructured, primitive term
    Primitive(Primitive),
    /// Aggregate
    Aggregate(Aggregate),
    /// Abstract function over a list of terms
    FunctionTerm(FunctionTerm),
    /// Map of terms
    Map(Map),
    /// Operation applied to a list of terms
    Operation(Operation),
    /// Tuple
    Tuple(Tuple),
}

impl Term {
    /// Create a universal variable term.
    pub fn universal_variable(name: &str) -> Self {
        Self::Primitive(Primitive::Variable(Variable::universal(name)))
    }

    /// Create a anynmous variable term.
    pub fn anonymous_variable() -> Self {
        Self::Primitive(Primitive::Variable(Variable::anonymous()))
    }

    /// Create a existential variable term.
    pub fn existential_variable(name: &str) -> Self {
        Self::Primitive(Primitive::Variable(Variable::existential(name)))
    }

    /// Create a groud term.
    pub fn ground(value: AnyDataValue) -> Self {
        Self::Primitive(Primitive::Ground(GroundTerm::new(value)))
    }

    /// Return the value type of this term.
    pub fn value_type(&self) -> ValueType {
        match self {
            Term::Primitive(term) => term.value_type(),
            Term::Aggregate(term) => term.value_type(),
            Term::FunctionTerm(term) => term.value_type(),
            Term::Map(term) => term.value_type(),
            Term::Operation(term) => term.value_type(),
            Term::Tuple(term) => term.value_type(),
        }
    }

    /// Return whether this term is a primitive term.
    pub fn is_primitive(&self) -> bool {
        matches!(self, Term::Primitive(_))
    }

    /// Return whether this term is an aggregate.
    pub fn is_aggregate(&self) -> bool {
        matches!(self, Term::Aggregate(_))
    }

    /// Return whether this term is a function term.
    pub fn is_function(&self) -> bool {
        matches!(self, Term::FunctionTerm(_))
    }

    /// Return whether this term is a map.
    pub fn is_map(&self) -> bool {
        matches!(self, Term::Map(_))
    }

    /// Return whether this term is a operation.
    pub fn is_operation(&self) -> bool {
        matches!(self, Term::Operation(_))
    }

    /// Return whether this term is a tuple.
    pub fn is_tuple(&self) -> bool {
        matches!(self, Term::Tuple(_))
    }

    /// Return an iterator over the arguments to this term.
    pub fn arguments(&self) -> Box<dyn Iterator<Item = &Term> + '_> {
        match self {
            Term::Primitive(_) => Box::new(None.into_iter()),
            Term::Aggregate(term) => Box::new(Some(term.aggregate_term()).into_iter()),
            Term::FunctionTerm(term) => Box::new(term.arguments()),
            Term::Map(term) => Box::new(term.key_value().flat_map(|(key, value)| vec![key, value])),
            Term::Operation(term) => Box::new(term.arguments()),
            Term::Tuple(term) => Box::new(term.arguments()),
        }
    }

    /// Return whether this term is ground,
    /// i.e. whether it does not contain any variables.
    pub fn is_ground(&self) -> bool {
        match self {
            Term::Primitive(term) => term.is_ground(),
            Term::Aggregate(term) => term.is_ground(),
            Term::FunctionTerm(term) => term.is_ground(),
            Term::Map(term) => term.is_ground(),
            Term::Operation(term) => term.is_ground(),
            Term::Tuple(term) => term.is_ground(),
        }
    }

    pub fn reduce(&self) -> Term {
        self.reduce_with_substitution(&Substitution::default())
    }

    /// Reduce (potential) constant expressions contained and return a copy of the resulting [Term].
    pub fn reduce_with_substitution(&self, bindings: &Substitution) -> Term {
        match self {
            Term::Operation(operation) => operation.reduce_with_substitution(bindings),
            Term::Aggregate(term) => Term::Aggregate(term.reduce_with_substitution(bindings)),
            Term::FunctionTerm(term) => Term::FunctionTerm(term.reduce_with_substitution(bindings)),
            Term::Map(term) => Term::Map(term.reduce_with_substitution(bindings)),
            Term::Tuple(term) => Term::Tuple(term.reduce(bindings)),
            Term::Primitive(_) => {
                let mut res = self.clone();
                bindings.apply(&mut res);
                res
            }
        }
    }

    pub fn try_into_ground(
        self,
        bindings: &HashMap<GlobalVariable, GroundTerm>,
    ) -> Result<GroundTerm, Term> {
        let subst = Substitution::new(bindings.clone());

        fn rec(term: Term, subst: &Substitution) -> Result<GroundTerm, Term> {
            match term {
                Term::Map(map) => {
                    let origin = *map.origin();
                    let label = map
                        .tag()
                        .map(|tag| IriDataValue::new(tag.name().to_string()));

                    let mut buffer = Vec::new();
                    for (key, value) in map.into_iter() {
                        let key = rec(key, subst)?.value();
                        let value = rec(value, subst)?.value();
                        buffer.push((key, value));
                    }

                    let res = AnyDataValue::from(MapDataValue::new(label, buffer));
                    Ok(GroundTerm::new(res).set_origin(origin))
                }
                Term::Tuple(tuple) => {
                    let origin = *tuple.origin();

                    let mut buffer = Vec::new();
                    for value in tuple.into_iter() {
                        let value = rec(value, subst)?.value();
                        buffer.push(value);
                    }

                    let res = AnyDataValue::from(TupleDataValue::from_iter(buffer));
                    Ok(GroundTerm::new(res).set_origin(origin))
                }
                Term::FunctionTerm(function_term) => {
                    let origin = *function_term.origin();
                    let label = IriDataValue::new(function_term.tag().name().to_string());

                    let mut buffer = Vec::new();
                    for value in function_term.into_iter() {
                        let value = rec(value, subst)?.value();
                        buffer.push(value);
                    }

                    let res = AnyDataValue::from(TupleDataValue::new(Some(label), buffer));
                    Ok(GroundTerm::new(res).set_origin(origin))
                }
                Term::Operation(operation) => {
                    let reduced = operation.reduce_with_substitution(subst);

                    if matches!(reduced, Term::Operation(_)) {
                        Err(reduced)
                    } else {
                        rec(reduced, subst)
                    }
                }
                Term::Aggregate(_) => Err(term),
                Term::Primitive(_) => {
                    let Term::Primitive(primitive) = term.reduce_with_substitution(subst) else {
                        unreachable!("primitive reduces to primitive")
                    };

                    match primitive {
                        Primitive::Variable(_) => Err(term),
                        Primitive::Ground(ground_term) => Ok(ground_term),
                    }
                }
            }
        }

        rec(self, &subst)
    }
}

impl ComponentBehavior for Term {
    delegate! {
        to match self {
            Self::Aggregate(term) => term,
            Self::FunctionTerm(term) => term,
            Self::Map(term) => term,
            Self::Operation(term) => term,
            Self::Primitive(term) => term,
            Self::Tuple(term) => term,
        } {
            fn kind(&self) -> ProgramComponentKind;
            fn validate(&self, builder: &mut ValidationErrorBuilder) -> Option<()>;
            fn boxed_clone(&self) -> Box<dyn ProgramComponent>;
        }
    }
}

impl ComponentIdentity for Term {
    delegate! {
        to match self {
            Self::Aggregate(term) => term,
            Self::FunctionTerm(term) => term,
            Self::Map(term) => term,
            Self::Operation(term) => term,
            Self::Primitive(term) => term,
            Self::Tuple(term) => term,
        } {
            fn id(&self) -> ProgramComponentId;
            fn set_id(&mut self, id: ProgramComponentId);
            fn origin(&self) -> &Origin;
            fn set_origin(&mut self, origin: Origin);
        }
    }
}

impl IterableComponent for Term {
    delegate! {
        to match self {
            Self::Aggregate(term) => term,
            Self::FunctionTerm(term) => term,
            Self::Map(term) => term,
            Self::Operation(term) => term,
            Self::Primitive(term) => term,
            Self::Tuple(term) => term,
        } {
            #[allow(late_bound_lifetime_arguments)]
            fn children<'a>(&'a self) -> Box<dyn Iterator<Item = &'a dyn ProgramComponent> + 'a>;
            #[allow(late_bound_lifetime_arguments)]
            fn children_mut<'a>(
                &'a mut self,
            ) -> Box<dyn Iterator<Item = &'a mut dyn ProgramComponent> + 'a>;
        }
    }
}

impl ProgramComponent for Term {}

impl From<Variable> for Term {
    fn from(value: Variable) -> Self {
        Self::Primitive(Primitive::from(value))
    }
}

impl From<UniversalVariable> for Term {
    fn from(value: UniversalVariable) -> Self {
        Self::Primitive(Primitive::from(value))
    }
}

impl From<ExistentialVariable> for Term {
    fn from(value: ExistentialVariable) -> Self {
        Self::Primitive(Primitive::from(value))
    }
}

impl From<Primitive> for Term {
    fn from(value: Primitive) -> Self {
        Self::Primitive(value)
    }
}

impl From<AnyDataValue> for Term {
    fn from(value: AnyDataValue) -> Self {
        Self::Primitive(Primitive::from(value))
    }
}

impl From<GroundTerm> for Term {
    fn from(value: GroundTerm) -> Self {
        Self::Primitive(Primitive::from(value))
    }
}

impl From<i64> for Term {
    fn from(value: i64) -> Self {
        Self::Primitive(Primitive::from(value))
    }
}

impl From<i32> for Term {
    fn from(value: i32) -> Self {
        Self::Primitive(Primitive::from(value))
    }
}

impl From<u64> for Term {
    fn from(value: u64) -> Self {
        Self::Primitive(Primitive::from(value))
    }
}

impl From<String> for Term {
    fn from(value: String) -> Self {
        Self::Primitive(Primitive::from(value))
    }
}

impl From<&str> for Term {
    fn from(value: &str) -> Self {
        Self::Primitive(Primitive::from(value))
    }
}

impl From<FunctionTerm> for Term {
    fn from(value: FunctionTerm) -> Self {
        Self::FunctionTerm(value)
    }
}

impl From<Map> for Term {
    fn from(value: Map) -> Self {
        Self::Map(value)
    }
}

impl From<Operation> for Term {
    fn from(value: Operation) -> Self {
        Self::Operation(value)
    }
}

impl From<Tuple> for Term {
    fn from(value: Tuple) -> Self {
        Self::Tuple(value)
    }
}

impl From<Aggregate> for Term {
    fn from(value: Aggregate) -> Self {
        Self::Aggregate(value)
    }
}

<<<<<<< HEAD
impl TryFrom<Term> for GroundTerm {
    type Error = Term;

    fn try_from(value: Term) -> Result<Self, Self::Error> {
        match value {
            Term::Primitive(Primitive::Ground(ground)) => Ok(ground),
            Term::Map(map) => {
                let origin = map.origin();
                let label = map
                    .tag()
                    .map(|tag| IriDataValue::new(tag.name().to_string()));

                let mut buffer = Vec::new();
                for (key, value) in map.into_iter() {
                    let key = GroundTerm::try_from(key)?.value();
                    let value = GroundTerm::try_from(value)?.value();
                    buffer.push((key, value));
                }

                let res = AnyDataValue::from(MapDataValue::new(label, buffer));
                // Ok(GroundTerm::new(res).set_origin(origin))
                todo!()
            }
            Term::Tuple(tuple) => {
                let origin = tuple.origin();

                let mut buffer = Vec::new();
                for value in tuple.into_iter() {
                    let value = GroundTerm::try_from(value)?.value();
                    buffer.push(value);
                }

                let res = AnyDataValue::from(TupleDataValue::from_iter(buffer));
                // Ok(GroundTerm::new(res).set_origin(origin))
                todo!()
            }
            Term::FunctionTerm(function_term) => {
                let origin = function_term.origin();
                let label = IriDataValue::new(function_term.tag().name().to_string());

                let mut buffer = Vec::new();
                for value in function_term.into_iter() {
                    let value = GroundTerm::try_from(value)?.value();
                    buffer.push(value);
                }

                let res = AnyDataValue::from(TupleDataValue::new(Some(label), buffer));
                // Ok(GroundTerm::new(res).set_origin(origin))
                todo!()
            }
            Term::Operation(operation) => {
                let reduced = operation.reduce();

                if matches!(reduced, Term::Operation(_)) {
                    Err(reduced)
                } else {
                    GroundTerm::try_from(reduced)
                }
            }
            Term::Aggregate(_) => Err(value),
            Term::Primitive(Primitive::Variable(_)) => Err(value),
        }
    }
}

=======
>>>>>>> 70df0cc7
impl Display for Term {
    fn fmt(&self, f: &mut std::fmt::Formatter<'_>) -> std::fmt::Result {
        match self {
            Term::Primitive(term) => write!(f, "{term}"),
            Term::FunctionTerm(term) => write!(f, "{term}"),
            Term::Map(term) => write!(f, "{term}"),
            Term::Operation(term) => write!(f, "{term}"),
            Term::Tuple(term) => write!(f, "{term}"),
            Term::Aggregate(term) => write!(f, "{term}"),
        }
    }
}

impl IterableVariables for Term {
    fn variables<'a>(&'a self) -> Box<dyn Iterator<Item = &'a Variable> + 'a> {
        match self {
            Term::Primitive(term) => term.variables(),
            Term::Aggregate(term) => term.variables(),
            Term::FunctionTerm(term) => term.variables(),
            Term::Map(term) => term.variables(),
            Term::Operation(term) => term.variables(),
            Term::Tuple(term) => term.variables(),
        }
    }

    fn variables_mut<'a>(&'a mut self) -> Box<dyn Iterator<Item = &'a mut Variable> + 'a> {
        match self {
            Term::Primitive(term) => term.variables_mut(),
            Term::Aggregate(term) => term.variables_mut(),
            Term::FunctionTerm(term) => term.variables_mut(),
            Term::Map(term) => term.variables_mut(),
            Term::Operation(term) => term.variables_mut(),
            Term::Tuple(term) => term.variables_mut(),
        }
    }
}

impl IterablePrimitives for Term {
    fn primitive_terms<'a>(&'a self) -> Box<dyn Iterator<Item = &'a Primitive> + 'a> {
        match self {
            Term::Primitive(term) => Box::new(Some(term).into_iter()),
            Term::Aggregate(term) => term.primitive_terms(),
            Term::FunctionTerm(term) => term.primitive_terms(),
            Term::Map(term) => term.primitive_terms(),
            Term::Operation(term) => term.primitive_terms(),
            Term::Tuple(term) => term.primitive_terms(),
        }
    }

    fn primitive_terms_mut<'a>(&'a mut self) -> Box<dyn Iterator<Item = &'a mut Term> + 'a> {
        match self {
            Term::Primitive(_) => Box::new(Some(self).into_iter()),
            Term::Aggregate(term) => term.primitive_terms_mut(),
            Term::FunctionTerm(term) => term.primitive_terms_mut(),
            Term::Map(term) => term.primitive_terms_mut(),
            Term::Operation(term) => term.primitive_terms_mut(),
            Term::Tuple(term) => term.primitive_terms_mut(),
        }
    }
}

#[cfg(test)]
mod test {
    use crate::rule_model::{
        components::term::primitive::{ground::GroundTerm, variable::global::GlobalVariable},
        substitution::Substitution,
        translation::TranslationComponent,
    };

    use super::Term;

    #[test]
    fn term_reduce_ground() {
        let constant = Term::parse("2 * ($global + 7)").unwrap();
        let term = Term::from(tuple!(5, constant));

        let reduced = term.reduce_with_substitution(&Substitution::new([(
            GlobalVariable::new("global"),
            GroundTerm::parse("3").unwrap(),
        )]));
        let expected_term = Term::from(tuple!(5, 20));

        assert_eq!(reduced, expected_term);
    }

    #[test]
    fn term_reduce_nonground() {
        let expression = Term::parse("?x * (3 + 7)").unwrap();
        let term = Term::from(tuple!(5, expression));

        let reduced = term.reduce();
        let expected_term = Term::parse("(5, ?x * 10)").unwrap();

        assert_eq!(reduced, expected_term);
    }
}<|MERGE_RESOLUTION|>--- conflicted
+++ resolved
@@ -179,75 +179,77 @@
         self,
         bindings: &HashMap<GlobalVariable, GroundTerm>,
     ) -> Result<GroundTerm, Term> {
-        let subst = Substitution::new(bindings.clone());
-
-        fn rec(term: Term, subst: &Substitution) -> Result<GroundTerm, Term> {
-            match term {
-                Term::Map(map) => {
-                    let origin = *map.origin();
-                    let label = map
-                        .tag()
-                        .map(|tag| IriDataValue::new(tag.name().to_string()));
-
-                    let mut buffer = Vec::new();
-                    for (key, value) in map.into_iter() {
-                        let key = rec(key, subst)?.value();
-                        let value = rec(value, subst)?.value();
-                        buffer.push((key, value));
-                    }
-
-                    let res = AnyDataValue::from(MapDataValue::new(label, buffer));
-                    Ok(GroundTerm::new(res).set_origin(origin))
-                }
-                Term::Tuple(tuple) => {
-                    let origin = *tuple.origin();
-
-                    let mut buffer = Vec::new();
-                    for value in tuple.into_iter() {
-                        let value = rec(value, subst)?.value();
-                        buffer.push(value);
-                    }
-
-                    let res = AnyDataValue::from(TupleDataValue::from_iter(buffer));
-                    Ok(GroundTerm::new(res).set_origin(origin))
-                }
-                Term::FunctionTerm(function_term) => {
-                    let origin = *function_term.origin();
-                    let label = IriDataValue::new(function_term.tag().name().to_string());
-
-                    let mut buffer = Vec::new();
-                    for value in function_term.into_iter() {
-                        let value = rec(value, subst)?.value();
-                        buffer.push(value);
-                    }
-
-                    let res = AnyDataValue::from(TupleDataValue::new(Some(label), buffer));
-                    Ok(GroundTerm::new(res).set_origin(origin))
-                }
-                Term::Operation(operation) => {
-                    let reduced = operation.reduce_with_substitution(subst);
-
-                    if matches!(reduced, Term::Operation(_)) {
-                        Err(reduced)
-                    } else {
-                        rec(reduced, subst)
-                    }
-                }
-                Term::Aggregate(_) => Err(term),
-                Term::Primitive(_) => {
-                    let Term::Primitive(primitive) = term.reduce_with_substitution(subst) else {
-                        unreachable!("primitive reduces to primitive")
-                    };
-
-                    match primitive {
-                        Primitive::Variable(_) => Err(term),
-                        Primitive::Ground(ground_term) => Ok(ground_term),
-                    }
-                }
-            }
-        }
-
-        rec(self, &subst)
+        // let subst = Substitution::new(bindings.clone());
+
+        // fn rec(term: Term, subst: &Substitution) -> Result<GroundTerm, Term> {
+        //     match term {
+        //         Term::Map(map) => {
+        //             let origin = *map.origin();
+        //             let label = map
+        //                 .tag()
+        //                 .map(|tag| IriDataValue::new(tag.name().to_string()));
+
+        //             let mut buffer = Vec::new();
+        //             for (key, value) in map.into_iter() {
+        //                 let key = rec(key, subst)?.value();
+        //                 let value = rec(value, subst)?.value();
+        //                 buffer.push((key, value));
+        //             }
+
+        //             let res = AnyDataValue::from(MapDataValue::new(label, buffer));
+        //             Ok(GroundTerm::new(res).set_origin(origin))
+        //         }
+        //         Term::Tuple(tuple) => {
+        //             let origin = *tuple.origin();
+
+        //             let mut buffer = Vec::new();
+        //             for value in tuple.into_iter() {
+        //                 let value = rec(value, subst)?.value();
+        //                 buffer.push(value);
+        //             }
+
+        //             let res = AnyDataValue::from(TupleDataValue::from_iter(buffer));
+        //             Ok(GroundTerm::new(res).set_origin(origin))
+        //         }
+        //         Term::FunctionTerm(function_term) => {
+        //             let origin = *function_term.origin();
+        //             let label = IriDataValue::new(function_term.tag().name().to_string());
+
+        //             let mut buffer = Vec::new();
+        //             for value in function_term.into_iter() {
+        //                 let value = rec(value, subst)?.value();
+        //                 buffer.push(value);
+        //             }
+
+        //             let res = AnyDataValue::from(TupleDataValue::new(Some(label), buffer));
+        //             Ok(GroundTerm::new(res).set_origin(origin))
+        //         }
+        //         Term::Operation(operation) => {
+        //             let reduced = operation.reduce_with_substitution(subst);
+
+        //             if matches!(reduced, Term::Operation(_)) {
+        //                 Err(reduced)
+        //             } else {
+        //                 rec(reduced, subst)
+        //             }
+        //         }
+        //         Term::Aggregate(_) => Err(term),
+        //         Term::Primitive(_) => {
+        //             let Term::Primitive(primitive) = term.reduce_with_substitution(subst) else {
+        //                 unreachable!("primitive reduces to primitive")
+        //             };
+
+        //             match primitive {
+        //                 Primitive::Variable(_) => Err(term),
+        //                 Primitive::Ground(ground_term) => Ok(ground_term),
+        //             }
+        //         }
+        //     }
+        // }
+
+        // rec(self, &subst)
+
+        todo!()
     }
 }
 
@@ -404,74 +406,6 @@
     }
 }
 
-<<<<<<< HEAD
-impl TryFrom<Term> for GroundTerm {
-    type Error = Term;
-
-    fn try_from(value: Term) -> Result<Self, Self::Error> {
-        match value {
-            Term::Primitive(Primitive::Ground(ground)) => Ok(ground),
-            Term::Map(map) => {
-                let origin = map.origin();
-                let label = map
-                    .tag()
-                    .map(|tag| IriDataValue::new(tag.name().to_string()));
-
-                let mut buffer = Vec::new();
-                for (key, value) in map.into_iter() {
-                    let key = GroundTerm::try_from(key)?.value();
-                    let value = GroundTerm::try_from(value)?.value();
-                    buffer.push((key, value));
-                }
-
-                let res = AnyDataValue::from(MapDataValue::new(label, buffer));
-                // Ok(GroundTerm::new(res).set_origin(origin))
-                todo!()
-            }
-            Term::Tuple(tuple) => {
-                let origin = tuple.origin();
-
-                let mut buffer = Vec::new();
-                for value in tuple.into_iter() {
-                    let value = GroundTerm::try_from(value)?.value();
-                    buffer.push(value);
-                }
-
-                let res = AnyDataValue::from(TupleDataValue::from_iter(buffer));
-                // Ok(GroundTerm::new(res).set_origin(origin))
-                todo!()
-            }
-            Term::FunctionTerm(function_term) => {
-                let origin = function_term.origin();
-                let label = IriDataValue::new(function_term.tag().name().to_string());
-
-                let mut buffer = Vec::new();
-                for value in function_term.into_iter() {
-                    let value = GroundTerm::try_from(value)?.value();
-                    buffer.push(value);
-                }
-
-                let res = AnyDataValue::from(TupleDataValue::new(Some(label), buffer));
-                // Ok(GroundTerm::new(res).set_origin(origin))
-                todo!()
-            }
-            Term::Operation(operation) => {
-                let reduced = operation.reduce();
-
-                if matches!(reduced, Term::Operation(_)) {
-                    Err(reduced)
-                } else {
-                    GroundTerm::try_from(reduced)
-                }
-            }
-            Term::Aggregate(_) => Err(value),
-            Term::Primitive(Primitive::Variable(_)) => Err(value),
-        }
-    }
-}
-
-=======
->>>>>>> 70df0cc7
 impl Display for Term {
     fn fmt(&self, f: &mut std::fmt::Formatter<'_>) -> std::fmt::Result {
         match self {
