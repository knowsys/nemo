//! This module defines [Rule].

use std::{collections::HashSet, fmt::Display, hash::Hash};

use nemo_physical::datavalues::DataValue;

use crate::rule_model::{
    error::{hint::Hint, info::Info, validation_error::ValidationError, ValidationReport},
    origin::Origin,
    pipeline::id::ProgramComponentId,
    substitution::Substitution,
};

use super::{
    atom::Atom,
    component_iterator, component_iterator_mut,
    literal::Literal,
    term::{
        primitive::{variable::Variable, Primitive},
        Term,
    },
    ComponentBehavior, ComponentIdentity, ComponentSource, IterableComponent, IterablePrimitives,
    IterableVariables, ProgramComponentKind,
};

/// Rule
///
/// A logical statement that defines a relationship between a head (conjunction of [Atom]s)
/// and a body (conjunction of [Literal]s).
/// It specifies how new facts can be inferred from existing ones.
#[derive(Debug, Clone)]
pub struct Rule {
    /// Origin of this component
    origin: Origin,
    /// Id of this component
    id: ProgramComponentId,

    /// Name of the rule
    name: Option<String>,
    /// [Term] specifying how an instance of the rule should be displayed
    /// in e.g. tracing
    display: Option<Term>,

    /// Head of the rule
    head: Vec<Atom>,
    /// Body of the rule
    body: Vec<Literal>,
}

impl Rule {
    /// Create a new [Rule].
    pub fn new(head: Vec<Atom>, body: Vec<Literal>) -> Self {
        Self {
            origin: Origin::Created,
            id: ProgramComponentId::default(),
            name: None,
            display: None,
            head,
            body,
        }
    }

    /// Create a new empty [Rule].
    pub fn empty() -> Self {
        Self {
            origin: Origin::Created,
            id: ProgramComponentId::default(),
            name: None,
            display: None,
            head: Vec::default(),
            body: Vec::default(),
        }
    }

    /// Set the name of the rule.
    pub fn set_name(&mut self, name: &str) {
        self.name = Some(name.to_string());
    }

    /// Set how an instantiated version of the rule should be displayed.
    pub fn set_display(&mut self, display: Term) {
        self.display = Some(display);
    }

    /// Return the name of the rule, if it is given one.
    pub fn name(&self) -> Option<String> {
        self.name.clone()
    }

    /// Return a string representation of the rule's description with the given [Substitution].
    ///
    /// Returns `None` if `description` results not in a ground term after applying the substitution.
    pub fn instantiated_display(&self, substitution: &Substitution) -> Option<String> {
        if let Some(mut display) = self.display.clone() {
            substitution.apply(&mut display);
            if let Term::Primitive(Primitive::Ground(ground)) = display.reduce()? {
                return ground.value().to_plain_string();
            }
        }

        None
    }

    /// Return a reference to the body of the rule.
    pub fn body(&self) -> &Vec<Literal> {
        &self.body
    }

    /// Return an iterator over the positive literals in the body of this rule.
    pub fn body_positive(&self) -> impl Iterator<Item = &Atom> {
        self.body.iter().filter_map(|literal| match literal {
            Literal::Positive(atom) => Some(atom),
            Literal::Negative(_) | Literal::Operation(_) => None,
        })
    }

    /// Return a mutable reference to the body of the rule.
    pub fn body_mut(&mut self) -> &mut Vec<Literal> {
        &mut self.body
    }

    /// Return a reference to the head of the rule.
    pub fn head(&self) -> &Vec<Atom> {
        &self.head
    }

    /// Return a mutable reference to the head of the rule.
    pub fn head_mut(&mut self) -> &mut Vec<Atom> {
        &mut self.head
    }

<<<<<<< HEAD
    pub fn positive_variables_iter(&self) -> impl Iterator<Item = &Variable> {
        self.body_positive().flat_map(|atom| {
            atom.arguments()
                .filter_map(|term| match term {
                    Term::Primitive(Primitive::Variable(variable)) => Some(variable),
                    _ => None,
                })
                .filter(|variable| variable.is_universal() && variable.name().is_some())
        })
    }

    /// Return the set of variables that are bound in positive body atoms.
    pub fn positive_variables(&self) -> HashSet<&Variable> {
        self.positive_variables_iter().collect()
=======
    /// Return an iterator over all positive and negative [Atom]s
    /// contained in the body of this rule.
    pub fn body_atoms(&self) -> impl Iterator<Item = &Atom> {
        self.body.iter().filter_map(|literal| match literal {
            Literal::Positive(atom) | Literal::Negative(atom) => Some(atom),
            Literal::Operation(_) => None,
        })
    }

    /// Return an iterator over all [Atom]s contained in this rule,
    /// including the head and the positive and negative body.
    pub fn atoms(&self) -> impl Iterator<Item = &Atom> {
        self.head.iter().chain(self.body_atoms())
    }

    /// Return the set of variables that are bound in positive body atoms.
    pub fn positive_variables(&self) -> HashSet<&Variable> {
        let mut result = HashSet::new();

        for literal in &self.body {
            if let Literal::Positive(atom) = literal {
                for term in atom.terms() {
                    if let Term::Primitive(Primitive::Variable(variable)) = term {
                        if variable.is_universal() && variable.name().is_some() {
                            result.insert(variable);
                        }
                    }
                }
            }
        }

        result
>>>>>>> 2de2640e
    }

    /// Return a set of "safe" variables.
    ///
    /// A variable is considered safe,
    /// if it occurs in a positive body atom,
    /// or is derived via the equality operation
    /// from other safe variables.
    pub fn safe_variables(&self) -> HashSet<&Variable> {
        let mut result = self.positive_variables();

        loop {
            let current_count = result.len();

            for literal in &self.body {
                if let Literal::Operation(operation) = literal {
                    if let Some((variable, term)) = operation.variable_assignment() {
                        if variable.is_universal()
                            && variable.name().is_some()
                            && term.variables().all(|variable| result.contains(variable))
                        {
                            result.insert(variable);
                        }
                    }
                }
            }

            if result.len() == current_count {
                break;
            }
        }

        result
    }

    /// Check if
    ///     * are no complex terms occurring in the head
    ///     * an aggregate occurs at most once
    ///     * there is no aggregation over a group-by variable
    fn validate_term_head(
        report: &mut ValidationReport,
        term: &Term,
        group_by_variable: &HashSet<&Variable>,
    ) -> bool {
        if term.is_map() || term.is_tuple() || term.is_function() {
            report
                .add(term, ValidationError::UnsupportedComplexTerm)
                .add_hint_option(Self::hint_term_operation(term));
        }

        let mut first_aggregate = if let Term::Aggregate(aggregate) = term {
            if let Term::Primitive(Primitive::Variable(aggregate_variable)) =
                aggregate.aggregate_term()
            {
                if group_by_variable.contains(aggregate_variable) {
                    report.add(
                        aggregate.aggregate_term(),
                        ValidationError::AggregateOverGroupByVariable {
                            variable: Box::new(aggregate_variable.clone()),
                        },
                    );
                }
            }

            true
        } else {
            false
        };

        for subterm in term.terms() {
            let contains_aggregate = Self::validate_term_head(report, subterm, group_by_variable);

            if contains_aggregate && first_aggregate {
                report.add(subterm, ValidationError::UnsupportedAggregateMultiple);
            }

            first_aggregate |= contains_aggregate;
        }

        first_aggregate
    }

    /// Check if
    ///     * body does not contain any existential variables
    ///     * body does not contain aggregation
    ///     * body does not contain any complex term
    ///     * used operations do not use anonymous variables
    ///     * operations only use safe variables
    fn validate_term_body(
        report: &mut ValidationReport,
        term: &Term,
        safe_variables: &HashSet<&Variable>,
    ) {
        if let Term::Primitive(Primitive::Variable(Variable::Existential(existential))) = term {
            report.add(
                existential,
                ValidationError::BodyExistential {
                    variable: existential.clone(),
                },
            );
        }

        if term.is_aggregate() {
            report.add(term, ValidationError::BodyAggregate);
        }

        if term.is_operation() {
            for operation_variable in term.variables() {
                if operation_variable.name().is_none() {
                    continue;
                }

                if !safe_variables.contains(operation_variable) {
                    report.add(
                        operation_variable,
                        ValidationError::OperationUnsafe {
                            variable: Box::new(operation_variable.clone()),
                        },
                    );
                }
            }
        }

        if term.is_map() || term.is_tuple() || term.is_function() {
            report
                .add(term, ValidationError::UnsupportedComplexTerm)
                .add_hint_option(Self::hint_term_operation(term));
        }

        for subterm in term.terms() {
            Self::validate_term_body(report, subterm, safe_variables);
        }
    }

    /// If the given [Term] is a function term,
    /// then this function returns a [Hint] returning the operation
    /// with the closest name to its tag.
    fn hint_term_operation(term: &Term) -> Option<Hint> {
        if let Term::FunctionTerm(function) = term {
            Hint::similar_operation(function.tag().to_string())
        } else {
            None
        }
    }
}

impl ComponentBehavior for Rule {
    fn kind(&self) -> ProgramComponentKind {
        ProgramComponentKind::Rule
    }

    fn validate(&self) -> Result<(), ValidationReport> {
        let mut report = ValidationReport::default();

        for child in self.children() {
            report.merge(child.validate());
        }

        if self.body_positive().next().is_none() {
            report.add(self, ValidationError::UnsupportedNoPositiveLiterals);
            return report.result();
        }

        let safe_variables = self.safe_variables();
        let is_existential = self
            .head()
            .iter()
            .flat_map(|atom| atom.variables())
            .any(|variable| variable.is_existential());

        if let Some(display) = &self.display {
            report.merge(display.validate());

            for variable in display.variables() {
                if !safe_variables.contains(variable) {
                    report.add(
                        variable,
                        ValidationError::AttributeRuleUnsafe {
                            variable: Box::new(variable.clone()),
                        },
                    );
                }
            }
        }

        for atom in self.head() {
            for variable in atom.variables() {
                if let Some(variable_name) = variable.name() {
                    if !variable.is_existential() && !safe_variables.contains(variable) {
                        report
                            .add(
                                variable,
                                ValidationError::HeadUnsafe {
                                    variable: Box::new(variable.clone()),
                                },
                            )
                            .add_hint_option(Hint::similar(
                                "variable",
                                variable_name,
                                safe_variables.iter().flat_map(|variable| variable.name()),
                            ));
                    }
                } else {
                    report.add(variable, ValidationError::HeadAnonymous);
                }
            }

            let group_by_variables = atom
                .terms()
                .flat_map(|term| {
                    if let Term::Primitive(Primitive::Variable(variable)) = term {
                        Some(variable)
                    } else {
                        None
                    }
                })
                .collect::<HashSet<_>>();

            let mut contains_aggregate = false;
            for term in atom.terms() {
                let aggregate = Self::validate_term_head(&mut report, term, &group_by_variables);

                if aggregate && contains_aggregate {
                    report.add(term, ValidationError::UnsupportedAggregateMultiple);
                }

                if aggregate && is_existential {
                    report.add(term, ValidationError::UnsupportedAggregatesAndExistentials);
                }

                contains_aggregate |= aggregate;
            }
        }

        let mut negative_variables = HashSet::<&Variable>::new();

        for literal in self.body() {
            for term in literal.terms() {
                Self::validate_term_body(&mut report, term, &safe_variables);
            }

            let mut current_negative_variables = HashSet::<&Variable>::new();
            if let Literal::Negative(negative) = literal {
                for negative_subterm in negative.terms() {
                    if let Term::Primitive(Primitive::Variable(variable)) = negative_subterm {
                        if !safe_variables.contains(variable) {
                            current_negative_variables.insert(variable);
                        }
                    }
                }
            }

            for repeated_variable in current_negative_variables.intersection(&negative_variables) {
                let first_use = negative_variables
                    .get(repeated_variable)
                    .expect("value is contained in the intersection");
                let repeated_use = current_negative_variables
                    .get(repeated_variable)
                    .expect("value is contained in the intersection");

                report
                    .add(
                        *repeated_use,
                        ValidationError::MultipleNegativeLiteralsUnsafe {
                            variable: Box::new((*repeated_use).clone()),
                        },
                    )
                    .add_context(*first_use, Info::FirstUse);
            }

            negative_variables.extend(current_negative_variables);
        }

        report.result()
    }

    fn boxed_clone(&self) -> Box<dyn super::ProgramComponent> {
        Box::new(self.clone())
    }
}

impl ComponentSource for Rule {
    type Source = Origin;

    fn origin(&self) -> Origin {
        self.origin.clone()
    }

    fn set_origin(&mut self, origin: Origin) {
        self.origin = origin;
    }
}

impl ComponentIdentity for Rule {
    fn id(&self) -> ProgramComponentId {
        self.id
    }

    fn set_id(&mut self, id: ProgramComponentId) {
        self.id = id;
    }
}

impl IterableComponent for Rule {
    fn children<'a>(&'a self) -> Box<dyn Iterator<Item = &'a dyn super::ProgramComponent> + 'a> {
        let head_iterator = component_iterator(self.head.iter());
        let body_iterator = component_iterator(self.body.iter());

        Box::new(head_iterator.chain(body_iterator))
    }

    fn children_mut<'a>(
        &'a mut self,
    ) -> Box<dyn Iterator<Item = &'a mut dyn super::ProgramComponent> + 'a> {
        let head_iterator = component_iterator_mut(self.head.iter_mut());
        let body_iterator = component_iterator_mut(self.body.iter_mut());

        Box::new(head_iterator.chain(body_iterator))
    }
}

impl Display for Rule {
    fn fmt(&self, f: &mut std::fmt::Formatter<'_>) -> std::fmt::Result {
        for (head_index, head_atom) in self.head.iter().enumerate() {
            write!(f, "{head_atom}")?;

            if head_index < self.head.len() - 1 {
                f.write_str(", ")?;
            }
        }

        f.write_str(" :- ")?;

        for (body_index, body_literal) in self.body.iter().enumerate() {
            write!(f, "{body_literal}")?;

            if body_index < self.body.len() - 1 {
                f.write_str(", ")?;
            }
        }

        f.write_str(" .")
    }
}

impl PartialEq for Rule {
    fn eq(&self, other: &Self) -> bool {
        self.head == other.head && self.body == other.body
    }
}

impl Eq for Rule {}

impl Hash for Rule {
    fn hash<H: std::hash::Hasher>(&self, state: &mut H) {
        self.head.hash(state);
        self.body.hash(state);
    }
}

impl IterableVariables for Rule {
    fn variables<'a>(&'a self) -> Box<dyn Iterator<Item = &'a Variable> + 'a> {
        Box::new(
            self.head()
                .iter()
                .flat_map(|atom| atom.variables())
                .chain(self.body().iter().flat_map(|literal| literal.variables())),
        )
    }

    fn variables_mut<'a>(&'a mut self) -> Box<dyn Iterator<Item = &'a mut Variable> + 'a> {
        let head_variables = self.head.iter_mut().flat_map(|atom| atom.variables_mut());

        let body_variables = self
            .body
            .iter_mut()
            .flat_map(|literal| literal.variables_mut());

        Box::new(head_variables.chain(body_variables))
    }
}

impl IterablePrimitives for Rule {
    fn primitive_terms<'a>(&'a self) -> Box<dyn Iterator<Item = &'a Primitive> + 'a> {
        let head_primitives = self.head().iter().flat_map(|atom| atom.primitive_terms());
        let body_primitives = self
            .body()
            .iter()
            .flat_map(|literal| literal.primitive_terms());

        Box::new(head_primitives.chain(body_primitives))
    }

    fn primitive_terms_mut<'a>(&'a mut self) -> Box<dyn Iterator<Item = &'a mut Term> + 'a> {
        let head_primitives = self
            .head
            .iter_mut()
            .flat_map(|atom| atom.primitive_terms_mut());
        let body_primitives = self
            .body
            .iter_mut()
            .flat_map(|literal| literal.primitive_terms_mut());

        Box::new(head_primitives.chain(body_primitives))
    }
}<|MERGE_RESOLUTION|>--- conflicted
+++ resolved
@@ -129,7 +129,6 @@
         &mut self.head
     }
 
-<<<<<<< HEAD
     pub fn positive_variables_iter(&self) -> impl Iterator<Item = &Variable> {
         self.body_positive().flat_map(|atom| {
             atom.arguments()
@@ -144,7 +143,8 @@
     /// Return the set of variables that are bound in positive body atoms.
     pub fn positive_variables(&self) -> HashSet<&Variable> {
         self.positive_variables_iter().collect()
-=======
+    }
+
     /// Return an iterator over all positive and negative [Atom]s
     /// contained in the body of this rule.
     pub fn body_atoms(&self) -> impl Iterator<Item = &Atom> {
@@ -158,26 +158,6 @@
     /// including the head and the positive and negative body.
     pub fn atoms(&self) -> impl Iterator<Item = &Atom> {
         self.head.iter().chain(self.body_atoms())
-    }
-
-    /// Return the set of variables that are bound in positive body atoms.
-    pub fn positive_variables(&self) -> HashSet<&Variable> {
-        let mut result = HashSet::new();
-
-        for literal in &self.body {
-            if let Literal::Positive(atom) = literal {
-                for term in atom.terms() {
-                    if let Term::Primitive(Primitive::Variable(variable)) = term {
-                        if variable.is_universal() && variable.name().is_some() {
-                            result.insert(variable);
-                        }
-                    }
-                }
-            }
-        }
-
-        result
->>>>>>> 2de2640e
     }
 
     /// Return a set of "safe" variables.
@@ -423,8 +403,8 @@
             if let Literal::Negative(negative) = literal {
                 for negative_subterm in negative.terms() {
                     if let Term::Primitive(Primitive::Variable(variable)) = negative_subterm {
-                        if !safe_variables.contains(variable) {
-                            current_negative_variables.insert(variable);
+                        if !safe_variables.contains(&variable) {
+                            current_negative_variables.insert(&variable);
                         }
                     }
                 }
