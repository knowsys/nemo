--- conflicted
+++ resolved
@@ -7,11 +7,7 @@
 use super::{symbols::Symbols, ComponentSource};
 
 /// Name of a term or predicate
-<<<<<<< HEAD
-#[derive(Clone, Debug, Eq)]
-=======
 #[derive(Debug, Clone)]
->>>>>>> 2de2640e
 pub struct Tag {
     /// Origin of this component.
     origin: Origin,
