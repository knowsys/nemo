--- conflicted
+++ resolved
@@ -129,39 +129,32 @@
 
     fn validate(&self, _builder: &mut ValidationErrorBuilder) -> Option<()> {
         // if !self.predicate.is_valid() {
-        //             builder.report_error(
-        //                 *self.predicate.origin(),
-        //                 ValidationErrorKind::InvalidTermTag(self.predicate.to_string()),
-        //             );
-        //         }
-
-        //         for term in self.subterms() {
-        //             if term.is_map() || term.is_tuple() || term.is_function() {
-        //                 builder
-        //                     .report_error(*term.origin(), ValidationErrorKind::UnsupportedComplexTerm)
-        //                     .add_hint_option(Self::hint_term_operation(term));
-        //                 return None;
-        //             }
-
-        //             if term.is_aggregate() {
-        //                 builder.report_error(*term.origin(), ValidationErrorKind::FactSubtermAggregate);
-        //                 return None;
-        //             }
-
-<<<<<<< HEAD
-        //             if let Some(variable) = term.variables().next() {
-        //                 builder.report_error(*variable.origin(), ValidationErrorKind::FactNonGround);
-        //                 continue;
-        //             }
-=======
-            if let Some(variable) = term.variables().find(|variable| !variable.is_global()) {
-                builder.report_error(*variable.origin(), ValidationErrorKind::FactNonGround);
-                continue;
-            }
->>>>>>> 70df0cc7
-
-        //             term.validate(builder)?;
-        //         }
+        //     builder.report_error(
+        //         *self.predicate.origin(),
+        //         ValidationErrorKind::InvalidTermTag(self.predicate.to_string()),
+        //     );
+        // }
+
+        // for term in self.subterms() {
+        //     if term.is_map() || term.is_tuple() || term.is_function() {
+        //         builder
+        //             .report_error(*term.origin(), ValidationErrorKind::UnsupportedComplexTerm)
+        //             .add_hint_option(Self::hint_term_operation(term));
+        //         return None;
+        //     }
+
+        //     if term.is_aggregate() {
+        //         builder.report_error(*term.origin(), ValidationErrorKind::FactSubtermAggregate);
+        //         return None;
+        //     }
+
+        //     if let Some(variable) = term.variables().find(|variable| !variable.is_global()) {
+        //         builder.report_error(*variable.origin(), ValidationErrorKind::FactNonGround);
+        //         continue;
+        //     }
+
+        //     term.validate(builder)?;
+        // }
 
         Some(())
     }
