--- conflicted
+++ resolved
@@ -154,58 +154,39 @@
 
     fn validate(&self, builder: &mut ValidationErrorBuilder) -> Option<()> {
         match self {
-<<<<<<< HEAD
             Variable::Universal(variable) => variable.validate(builder),
             Variable::Existential(variable) => variable.validate(builder),
-=======
+            Variable::Global(variable) => variable.validate(builder),
+        }
+    }
+
+    fn boxed_clone(&self) -> Box<dyn ProgramComponent> {
+        Box::new(self.clone())
+    }
+}
+
+impl ComponentIdentity for Variable {
+    fn id(&self) -> ProgramComponentId {
+        match self {
+            Variable::Universal(variable) => variable.id(),
+            Variable::Existential(variable) => variable.id(),
+            Variable::Global(variable) => variable.id(),
+        }
+    }
+
+    fn set_id(&mut self, id: ProgramComponentId) {
+        match self {
+            Variable::Universal(variable) => variable.set_id(id),
+            Variable::Existential(variable) => variable.set_id(id),
+            Variable::Global(variable) => variable.set_id(id),
+        }
+    }
+
+    fn origin(&self) -> &Origin {
+        match self {
             Variable::Universal(variable) => variable.origin(),
             Variable::Existential(variable) => variable.origin(),
             Variable::Global(variable) => variable.origin(),
->>>>>>> 70df0cc7
-        }
-    }
-
-    fn boxed_clone(&self) -> Box<dyn ProgramComponent> {
-        Box::new(self.clone())
-    }
-}
-
-impl ComponentIdentity for Variable {
-    fn id(&self) -> ProgramComponentId {
-        match self {
-<<<<<<< HEAD
-            Variable::Universal(variable) => variable.id(),
-            Variable::Existential(variable) => variable.id(),
-        }
-    }
-
-    fn set_id(&mut self, id: ProgramComponentId) {
-        match self {
-            Variable::Universal(variable) => variable.set_id(id),
-            Variable::Existential(variable) => variable.set_id(id),
-=======
-            Variable::Universal(variable) => Self::Universal(variable.set_origin(origin)),
-            Variable::Existential(variable) => Self::Existential(variable.set_origin(origin)),
-            Variable::Global(variable) => Self::Global(variable.set_origin(origin)),
-        }
-    }
-
-    fn validate(&self, builder: &mut ValidationErrorBuilder) -> Option<()>
-    where
-        Self: Sized,
-    {
-        match &self {
-            Variable::Universal(universal) => universal.validate(builder),
-            Variable::Existential(existential) => existential.validate(builder),
-            Variable::Global(existential) => existential.validate(builder),
->>>>>>> 70df0cc7
-        }
-    }
-
-    fn origin(&self) -> &Origin {
-        match self {
-            Variable::Universal(variable) => variable.origin(),
-            Variable::Existential(variable) => variable.origin(),
         }
     }
 
@@ -213,6 +194,7 @@
         match self {
             Variable::Universal(variable) => variable.set_origin(origin),
             Variable::Existential(variable) => variable.set_origin(origin),
+            Variable::Global(variable) => variable.set_origin(origin),
         }
     }
 }
