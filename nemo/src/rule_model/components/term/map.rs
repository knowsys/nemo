//! This module defines [Map].

use std::{fmt::Display, hash::Hash};

use crate::rule_model::{
    components::{
        component_iterator, component_iterator_mut, tag::Tag, ComponentBehavior, ComponentIdentity,
        IterableComponent, IterablePrimitives, IterableVariables, ProgramComponent,
        ProgramComponentKind,
    },
    error::ValidationErrorBuilder,
    origin::Origin,
<<<<<<< HEAD
    pipeline::id::ProgramComponentId,
=======
    substitution::Substitution,
>>>>>>> 70df0cc7
};

use super::{
    primitive::{variable::Variable, Primitive},
    value_type::ValueType,
    Term,
};

/// Map
///
/// A collection of key-value pairs,
/// associating [Term]s with each other.
#[derive(Debug, Clone)]
pub struct Map {
    /// Origin of this component
    origin: Origin,
    /// Id of this component
    id: ProgramComponentId,

    /// Name of the map
    tag: Option<Tag>,

    /// List of tuples associating [Term]s with [Term]s
    map: Vec<(Term, Term)>,
}

impl Map {
    /// Create a new [Map].
    pub fn new<Pairs: IntoIterator<Item = (Term, Term)>>(name: &str, map: Pairs) -> Self {
        Self {
            origin: Origin::default(),
            id: ProgramComponentId::default(),
            tag: Some(Tag::new(name.to_string())),
            map: map.into_iter().collect(),
        }
    }

    /// Create a new [Map] without a name.
    pub fn new_unnamed<Pairs: IntoIterator<Item = (Term, Term)>>(map: Pairs) -> Self {
        Self {
            origin: Origin::default(),
            id: ProgramComponentId::default(),
            tag: None,
            map: map.into_iter().collect(),
        }
    }

    /// Create a new [Map] with a given (optional) [Tag].
    pub fn new_tagged<Pairs: IntoIterator<Item = (Term, Term)>>(
        tag: Option<Tag>,
        map: Pairs,
    ) -> Self {
        Self {
            origin: Origin::default(),
            id: ProgramComponentId::default(),
            tag,
            map: map.into_iter().collect(),
        }
    }

    /// Create a new empty [Map].
    pub fn empty(name: &str) -> Self {
        Self {
            origin: Origin::default(),
            id: ProgramComponentId::default(),
            tag: Some(Tag::new(name.to_string())),
            map: Vec::default(),
        }
    }

    /// Create a new empty [Map].
    pub fn empty_unnamed() -> Self {
        Self {
            origin: Origin::default(),
            id: ProgramComponentId::default(),
            tag: None,
            map: Vec::default(),
        }
    }

    /// Return the value type of this term.
    pub fn value_type(&self) -> ValueType {
        ValueType::Map
    }

    /// Return the tag of this map.
    pub fn tag(&self) -> Option<Tag> {
        self.tag.clone()
    }

    /// Return an iterator over the key value pairs in this map.
    pub fn key_value(&self) -> impl Iterator<Item = &(Term, Term)> {
        self.map.iter()
    }

    /// Return the number of entries in this map.
    pub fn len(&self) -> usize {
        self.map.len()
    }

    /// Return whether this map is empty.
    pub fn is_empty(&self) -> bool {
        self.len() == 0
    }

    /// Return whether this term is ground,
    /// i.e. if it does not contain any variables.
    pub fn is_ground(&self) -> bool {
        self.key_value()
            .all(|(key, value)| key.is_ground() && value.is_ground())
    }

    /// Reduce the [Term]s in each key-value pair returning a copy.
    pub fn reduce_with_substitution(&self, bindings: &Substitution) -> Self {
        Self {
            origin: self.origin.clone(),
            id: ProgramComponentId::default(),
            tag: self.tag.clone(),
            map: self
                .key_value()
                .map(|(key, value)| {
                    (
                        key.reduce_with_substitution(bindings),
                        value.reduce_with_substitution(bindings),
                    )
                })
                .collect(),
        }
    }
}

impl Display for Map {
    fn fmt(&self, f: &mut std::fmt::Formatter<'_>) -> std::fmt::Result {
        f.write_fmt(format_args!(
            "{}{{",
            self.tag
                .as_ref()
                .map_or(String::default(), |tag| tag.to_string())
        ))?;

        for (term_index, (key, value)) in self.map.iter().enumerate() {
            f.write_fmt(format_args!("{key}: {value}"))?;

            if term_index < self.map.len() - 1 {
                f.write_str(", ")?;
            }
        }

        f.write_str("}")
    }
}

impl PartialEq for Map {
    fn eq(&self, other: &Self) -> bool {
        self.tag == other.tag && self.map == other.map
    }
}

impl Eq for Map {}

impl PartialOrd for Map {
    fn partial_cmp(&self, other: &Self) -> Option<std::cmp::Ordering> {
        self.map.partial_cmp(&other.map)
    }
}

impl Hash for Map {
    fn hash<H: std::hash::Hasher>(&self, state: &mut H) {
        self.tag.hash(state);
        self.map.hash(state);
    }
}

impl ComponentBehavior for Map {
    fn kind(&self) -> ProgramComponentKind {
        ProgramComponentKind::Map
    }

    fn validate(&self, builder: &mut ValidationErrorBuilder) -> Option<()> {
        for (key, value) in self.key_value() {
            key.validate(builder)?;
            value.validate(builder)?;
        }

        Some(())
    }

    fn boxed_clone(&self) -> Box<dyn ProgramComponent> {
        Box::new(self.clone())
    }
}

impl ComponentIdentity for Map {
    fn id(&self) -> ProgramComponentId {
        self.id
    }

    fn set_id(&mut self, id: ProgramComponentId) {
        self.id = id;
    }

    fn origin(&self) -> &Origin {
        &self.origin
    }

    fn set_origin(&mut self, origin: Origin) {
        self.origin = origin
    }
}

impl IterableComponent for Map {
    fn children<'a>(&'a self) -> Box<dyn Iterator<Item = &'a dyn ProgramComponent> + 'a> {
        let key_value_iterator =
            component_iterator(self.key_value().flat_map(|(a, b)| [a, b].into_iter()));

        Box::new(key_value_iterator)
    }

    fn children_mut<'a>(
        &'a mut self,
    ) -> Box<dyn Iterator<Item = &'a mut dyn ProgramComponent> + 'a> {
        let key_value_iterator =
            component_iterator_mut(self.map.iter_mut().flat_map(|(a, b)| [a, b].into_iter()));

        Box::new(key_value_iterator)
    }
}

impl IterableVariables for Map {
    fn variables<'a>(&'a self) -> Box<dyn Iterator<Item = &'a Variable> + 'a> {
        Box::new(
            self.map
                .iter()
                .flat_map(|(key, value)| key.variables().chain(value.variables())),
        )
    }

    fn variables_mut<'a>(&'a mut self) -> Box<dyn Iterator<Item = &'a mut Variable> + 'a> {
        Box::new(
            self.map
                .iter_mut()
                .flat_map(|(key, value)| key.variables_mut().chain(value.variables_mut())),
        )
    }
}

impl IterablePrimitives for Map {
    fn primitive_terms<'a>(&'a self) -> Box<dyn Iterator<Item = &'a Primitive> + 'a> {
        Box::new(
            self.map
                .iter()
                .flat_map(|(key, value)| key.primitive_terms().chain(value.primitive_terms())),
        )
    }

    fn primitive_terms_mut<'a>(&'a mut self) -> Box<dyn Iterator<Item = &'a mut Term> + 'a> {
        Box::new(
            self.map.iter_mut().flat_map(|(key, value)| {
                key.primitive_terms_mut().chain(value.primitive_terms_mut())
            }),
        )
    }
}

impl IntoIterator for Map {
    type Item = (Term, Term);
    type IntoIter = std::vec::IntoIter<(Term, Term)>;

    fn into_iter(self) -> Self::IntoIter {
        self.map.into_iter()
    }
}

#[cfg(test)]
mod test {
    use crate::rule_model::{
        components::term::{primitive::variable::Variable, Term},
        translation::TranslationComponent,
    };

    use super::Map;

    #[test]
    fn parse_map() {
        let map = Map::parse("m { ?x = 5 }").unwrap();

        assert_eq!(
            Map::new(
                "m",
                vec![(Term::from(Variable::universal("x")), Term::from(5)),]
            ),
            map
        );
    }
}<|MERGE_RESOLUTION|>--- conflicted
+++ resolved
@@ -10,11 +10,8 @@
     },
     error::ValidationErrorBuilder,
     origin::Origin,
-<<<<<<< HEAD
     pipeline::id::ProgramComponentId,
-=======
     substitution::Substitution,
->>>>>>> 70df0cc7
 };
 
 use super::{
