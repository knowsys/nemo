//! This module defines [Aggregate].
#![allow(missing_docs)]

use std::{
    fmt::{Display, Write},
    hash::Hash,
};

use enum_assoc::Assoc;
use log::warn;
use nemo_physical::aggregates::operation::AggregateOperation;
use strum_macros::EnumIter;

use crate::{
    rule_model::{
        components::{
            component_iterator, component_iterator_mut, ComponentBehavior, ComponentIdentity,
            IterableComponent, IterablePrimitives, IterableVariables, ProgramComponent,
            ProgramComponentKind,
        },
        error::ValidationErrorBuilder,
        origin::Origin,
<<<<<<< HEAD
        pipeline::id::ProgramComponentId,
=======
        substitution::Substitution,
>>>>>>> 70df0cc7
    },
    syntax::builtin::aggregate,
};

use super::{
    primitive::{variable::Variable, Primitive},
    value_type::ValueType,
    Term,
};

/// Aggregate operation on logical values
#[derive(Assoc, EnumIter, Clone, Copy, Debug, Eq, Hash, Ord, PartialEq, PartialOrd)]
#[func(pub fn name(&self) -> &'static str)]
#[func(pub fn value_type(&self) -> ValueType)]
#[func(pub fn input_type(&self) -> Option<ValueType>)]
pub enum AggregateKind {
    /// Count of distinct values
    #[assoc(name = aggregate::COUNT)]
    #[assoc(value_type = ValueType::Number)]
    CountValues,
    /// Minimum numerical value
    #[assoc(name = aggregate::MIN)]
    #[assoc(value_type = ValueType::Number)]
    #[assoc(input_type = ValueType::Number)]
    MinNumber,
    /// Maximum numerical value
    #[assoc(name = aggregate::MAX)]
    #[assoc(value_type = ValueType::Number)]
    #[assoc(input_type = ValueType::Number)]
    #[assoc(physical = AggregateOperation::Max)]
    MaxNumber,
    /// Sum of numerical values
    #[assoc(name = aggregate::SUM)]
    #[assoc(value_type = ValueType::Number)]
    #[assoc(input_type = ValueType::Number)]
    SumOfNumbers,
}

impl Display for AggregateKind {
    fn fmt(&self, f: &mut std::fmt::Formatter<'_>) -> std::fmt::Result {
        f.write_fmt(format_args!("#{}", self.name()))
    }
}

impl From<AggregateKind> for AggregateOperation {
    fn from(value: AggregateKind) -> Self {
        match value {
            AggregateKind::CountValues => AggregateOperation::Count,
            AggregateKind::MinNumber => AggregateOperation::Min,
            AggregateKind::MaxNumber => AggregateOperation::Max,
            AggregateKind::SumOfNumbers => AggregateOperation::Sum,
        }
    }
}

/// Aggregate
///
/// Function that performs a computation over a set of [Term]s
/// and returns a single value.
#[derive(Debug, Clone)]
pub struct Aggregate {
    /// Origin of this component
    origin: Origin,
    /// Id of this component
    id: ProgramComponentId,

    /// Type of aggregate operation
    kind: AggregateKind,
    /// Expression over which to aggregate
    aggregate: Box<Term>,
    /// Distinct variables
    distinct: Vec<Variable>,
}

impl Aggregate {
    /// Create a new [Aggregate].
    pub fn new<Variables: IntoIterator<Item = Variable>>(
        kind: AggregateKind,
        aggregate: Term,
        distinct: Variables,
    ) -> Self {
        Self {
            origin: Origin::default(),
            id: ProgramComponentId::default(),
            kind,
            aggregate: Box::new(aggregate),
            distinct: distinct.into_iter().collect(),
        }
    }

    /// Create a new sum [Aggregate].
    pub fn sum<Variables: IntoIterator<Item = Variable>>(
        aggregate: Term,
        distinct: Variables,
    ) -> Self {
        Self::new(AggregateKind::SumOfNumbers, aggregate, distinct)
    }

    /// Create a new count [Aggregate].
    pub fn count<Variables: IntoIterator<Item = Variable>>(
        aggregate: Term,
        distinct: Variables,
    ) -> Self {
        Self::new(AggregateKind::CountValues, aggregate, distinct)
    }

    /// Create a new min [Aggregate].
    pub fn min<Variables: IntoIterator<Item = Variable>>(
        aggregate: Term,
        distinct: Variables,
    ) -> Self {
        Self::new(AggregateKind::MinNumber, aggregate, distinct)
    }

    /// Create a new sum [Aggregate].
    pub fn max<Variables: IntoIterator<Item = Variable>>(
        aggregate: Term,
        distinct: Variables,
    ) -> Self {
        Self::new(AggregateKind::MaxNumber, aggregate, distinct)
    }

    /// Return the value type of this term.
    pub fn value_type(&self) -> ValueType {
        self.kind.value_type()
    }

    /// Return a reference to aggregated term.
    pub fn aggregate_term(&self) -> &Term {
        &self.aggregate
    }

    /// Return the kind of aggregate.
    pub fn aggregate_kind(&self) -> AggregateKind {
        self.kind
    }

    /// Return a iterator over the distinct variables
    pub fn distinct(&self) -> impl Iterator<Item = &Variable> {
        self.distinct.iter()
    }

    /// Return whether the aggregate expression is ground.
    pub fn is_ground(&self) -> bool {
        self.aggregate.is_ground()
    }

    /// Reduce the [Term] in the aggregate expression returning a copy.
    pub fn reduce_with_substitution(&self, bindings: &Substitution) -> Self {
        Self {
            origin: self.origin.clone(),
            id: ProgramComponentId::default(),
            kind: self.kind,
            aggregate: Box::new(self.aggregate.reduce_with_substitution(bindings)),
            distinct: self.distinct.clone(),
        }
    }
}

impl Display for Aggregate {
    fn fmt(&self, f: &mut std::fmt::Formatter<'_>) -> std::fmt::Result {
        f.write_fmt(format_args!("{}({}", self.kind, self.aggregate))?;

        if !self.distinct.is_empty() {
            f.write_char(',')?;
        }

        for (distinct_index, variable) in self.distinct.iter().enumerate() {
            variable.fmt(f)?;

            if distinct_index < self.distinct.len() - 1 {
                f.write_str(", ")?;
            }
        }

        f.write_str(")")
    }
}

impl PartialEq for Aggregate {
    fn eq(&self, other: &Self) -> bool {
        self.kind == other.kind
            && self.aggregate == other.aggregate
            && self.distinct == other.distinct
    }
}

impl Hash for Aggregate {
    fn hash<H: std::hash::Hasher>(&self, state: &mut H) {
        self.kind.hash(state);
        self.aggregate.hash(state);
        self.distinct.hash(state);
    }
}

impl PartialOrd for Aggregate {
    fn partial_cmp(&self, other: &Self) -> Option<std::cmp::Ordering> {
        match self.kind.partial_cmp(&other.kind) {
            Some(core::cmp::Ordering::Equal) => {}
            ord => return ord,
        }
        match self.aggregate.partial_cmp(&other.aggregate) {
            Some(core::cmp::Ordering::Equal) => {}
            ord => return ord,
        }
        self.distinct.partial_cmp(&other.distinct)
    }
}

impl ComponentBehavior for Aggregate {
    fn kind(&self) -> ProgramComponentKind {
        ProgramComponentKind::Aggregation
    }

    fn validate(&self, _builder: &mut ValidationErrorBuilder) -> Option<()> {
        // let input_type = self.aggregate.value_type();
        // if let Some(expected_type) = self.kind.input_type() {
        //     if input_type != ValueType::Any && input_type != expected_type {
        //         builder.report_error(
        //             *self.aggregate.origin(),
        //             ValidationErrorKind::AggregateInvalidValueType {
        //                 found: input_type.name().to_string(),
        //                 expected: expected_type.name().to_string(),
        //             },
        //         );

        //         return None;
        //     }
        // }

        // let mut distinct_set = HashSet::new();
        // for variable in &self.distinct {
        //     let name = if variable.is_universal() {
        //         if let Some(name) = variable.name() {
        //             name
        //         } else {
        //             builder.report_error(
        //                 *variable.origin(),
        //                 ValidationErrorKind::AggregateDistinctNonNamedUniversal {
        //                     variable_type: String::from("anonymous"),
        //                 },
        //             );
        //             return None;
        //         }
        //     } else {
        //         builder.report_error(
        //             *variable.origin(),
        //             ValidationErrorKind::AggregateDistinctNonNamedUniversal {
        //                 variable_type: String::from("existential"),
        //             },
        //         );
        //         return None;
        //     };

        //     if !distinct_set.insert(variable) {
        //         builder.report_error(
        //             *variable.origin(),
        //             ValidationErrorKind::AggregateRepeatedDistinctVariable { variable: name },
        //         );
        //         return None;
        //     }
        // }

        Some(())
    }

    fn boxed_clone(&self) -> Box<dyn ProgramComponent> {
        Box::new(self.clone())
    }
}

impl ComponentIdentity for Aggregate {
    fn id(&self) -> ProgramComponentId {
        self.id
    }

    fn set_id(&mut self, id: ProgramComponentId) {
        self.id = id;
    }

    fn origin(&self) -> &Origin {
        &self.origin
    }

    fn set_origin(&mut self, origin: Origin) {
        self.origin = origin
    }
}

<<<<<<< HEAD
impl IterableComponent for Aggregate {
    fn children<'a>(&'a self) -> Box<dyn Iterator<Item = &'a dyn ProgramComponent> + 'a> {
        let aggregate_iter = component_iterator(std::iter::once(&*self.aggregate));
        let distinct_iter = component_iterator(self.distinct());
=======
    fn validate(&self, builder: &mut ValidationErrorBuilder) -> Option<()>
    where
        Self: Sized,
    {
        let input_type = self.aggregate.value_type();
        if let Some(expected_type) = self.kind.input_type() {
            if input_type != ValueType::Any && input_type != expected_type {
                builder.report_error(
                    *self.aggregate.origin(),
                    ValidationErrorKind::AggregateInvalidValueType {
                        found: input_type.name().to_string(),
                        expected: expected_type.name().to_string(),
                    },
                );

                return None;
            }
        }

        let mut distinct_set = if self.aggregate.is_primitive() {
            self.aggregate.variables().collect()
        } else {
            HashSet::new()
        };
        for variable in &self.distinct {
            let name = if variable.is_universal() {
                if let Some(name) = variable.name() {
                    name
                } else {
                    builder.report_error(
                        *variable.origin(),
                        ValidationErrorKind::AggregateDistinctNonNamedUniversal {
                            variable_type: String::from("anonymous"),
                        },
                    );
                    return None;
                }
            } else {
                builder.report_error(
                    *variable.origin(),
                    ValidationErrorKind::AggregateDistinctNonNamedUniversal {
                        variable_type: String::from("existential"),
                    },
                );
                return None;
            };

            if !distinct_set.insert(variable) {
                warn!(
                    "found duplicate variable `{name}` in aggregate `{}`",
                    self.aggregate_kind()
                );
            }
        }
>>>>>>> 70df0cc7

        Box::new(aggregate_iter.chain(distinct_iter))
    }

    fn children_mut<'a>(
        &'a mut self,
    ) -> Box<dyn Iterator<Item = &'a mut dyn ProgramComponent> + 'a> {
        let aggregate_iter = component_iterator_mut(std::iter::once(&mut *self.aggregate));
        let distinct_iter = component_iterator_mut(self.distinct.iter_mut());

        Box::new(aggregate_iter.chain(distinct_iter))
    }
}

impl IterableVariables for Aggregate {
    fn variables<'a>(&'a self) -> Box<dyn Iterator<Item = &'a Variable> + 'a> {
        Box::new(self.aggregate.variables().chain(self.distinct.iter()))
    }

    fn variables_mut<'a>(&'a mut self) -> Box<dyn Iterator<Item = &'a mut Variable> + 'a> {
        Box::new(
            self.aggregate
                .variables_mut()
                .chain(self.distinct.iter_mut()),
        )
    }
}

impl IterablePrimitives for Aggregate {
    fn primitive_terms<'a>(&'a self) -> Box<dyn Iterator<Item = &'a Primitive> + 'a> {
        self.aggregate.primitive_terms()
    }

    fn primitive_terms_mut<'a>(&'a mut self) -> Box<dyn Iterator<Item = &'a mut Term> + 'a> {
        self.aggregate.primitive_terms_mut()
    }
}

#[cfg(test)]
mod test {
    use crate::rule_model::{
        components::term::{aggregate::AggregateKind, primitive::variable::Variable, Term},
        translation::TranslationComponent,
    };

    use super::Aggregate;

    #[test]
    fn parse_aggregate() {
        let aggregate = Aggregate::parse("#sum(?x, ?y)").unwrap();

        assert_eq!(
            Aggregate::new(
                AggregateKind::SumOfNumbers,
                Term::from(Variable::universal("x")),
                vec![Variable::universal("y")]
            ),
            aggregate
        );
    }
}<|MERGE_RESOLUTION|>--- conflicted
+++ resolved
@@ -7,7 +7,6 @@
 };
 
 use enum_assoc::Assoc;
-use log::warn;
 use nemo_physical::aggregates::operation::AggregateOperation;
 use strum_macros::EnumIter;
 
@@ -20,11 +19,8 @@
         },
         error::ValidationErrorBuilder,
         origin::Origin,
-<<<<<<< HEAD
         pipeline::id::ProgramComponentId,
-=======
         substitution::Substitution,
->>>>>>> 70df0cc7
     },
     syntax::builtin::aggregate,
 };
@@ -255,7 +251,11 @@
         //     }
         // }
 
-        // let mut distinct_set = HashSet::new();
+        // let mut distinct_set = if self.aggregate.is_primitive() {
+        //     self.aggregate.variables().collect()
+        // } else {
+        //     HashSet::new()
+        // };
         // for variable in &self.distinct {
         //     let name = if variable.is_universal() {
         //         if let Some(name) = variable.name() {
@@ -280,11 +280,10 @@
         //     };
 
         //     if !distinct_set.insert(variable) {
-        //         builder.report_error(
-        //             *variable.origin(),
-        //             ValidationErrorKind::AggregateRepeatedDistinctVariable { variable: name },
+        //         warn!(
+        //             "found duplicate variable `{name}` in aggregate `{}`",
+        //             self.aggregate_kind()
         //         );
-        //         return None;
         //     }
         // }
 
@@ -314,67 +313,10 @@
     }
 }
 
-<<<<<<< HEAD
 impl IterableComponent for Aggregate {
     fn children<'a>(&'a self) -> Box<dyn Iterator<Item = &'a dyn ProgramComponent> + 'a> {
         let aggregate_iter = component_iterator(std::iter::once(&*self.aggregate));
         let distinct_iter = component_iterator(self.distinct());
-=======
-    fn validate(&self, builder: &mut ValidationErrorBuilder) -> Option<()>
-    where
-        Self: Sized,
-    {
-        let input_type = self.aggregate.value_type();
-        if let Some(expected_type) = self.kind.input_type() {
-            if input_type != ValueType::Any && input_type != expected_type {
-                builder.report_error(
-                    *self.aggregate.origin(),
-                    ValidationErrorKind::AggregateInvalidValueType {
-                        found: input_type.name().to_string(),
-                        expected: expected_type.name().to_string(),
-                    },
-                );
-
-                return None;
-            }
-        }
-
-        let mut distinct_set = if self.aggregate.is_primitive() {
-            self.aggregate.variables().collect()
-        } else {
-            HashSet::new()
-        };
-        for variable in &self.distinct {
-            let name = if variable.is_universal() {
-                if let Some(name) = variable.name() {
-                    name
-                } else {
-                    builder.report_error(
-                        *variable.origin(),
-                        ValidationErrorKind::AggregateDistinctNonNamedUniversal {
-                            variable_type: String::from("anonymous"),
-                        },
-                    );
-                    return None;
-                }
-            } else {
-                builder.report_error(
-                    *variable.origin(),
-                    ValidationErrorKind::AggregateDistinctNonNamedUniversal {
-                        variable_type: String::from("existential"),
-                    },
-                );
-                return None;
-            };
-
-            if !distinct_set.insert(variable) {
-                warn!(
-                    "found duplicate variable `{name}` in aggregate `{}`",
-                    self.aggregate_kind()
-                );
-            }
-        }
->>>>>>> 70df0cc7
 
         Box::new(aggregate_iter.chain(distinct_iter))
     }
