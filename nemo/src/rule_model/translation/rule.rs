//! This module contains functions for creating a [Rule] from the corresponding ast node.

use nemo_physical::datavalues::DataValue;

use crate::{
    parser::ast,
    rule_model::{
        components::{
            literal::Literal,
            rule::Rule,
            term::{primitive::Primitive, Term},
        },
        error::TranslationError,
    },
};

use super::{
    attribute::KnownAttributes, literal::HeadAtom, ASTProgramTranslation, TranslationComponent,
};

impl Rule {
    pub(crate) const EXPECTED_ATTRIBUTES: &'static [KnownAttributes] =
        &[KnownAttributes::Name, KnownAttributes::Display];
}

impl TranslationComponent for Rule {
    type Ast<'a> = ast::rule::Rule<'a>;

    fn build_component<'a, 'b>(
        translation: &mut ASTProgramTranslation<'a, 'b>,
        rule: &'b Self::Ast<'a>,
    ) -> Result<Self, TranslationError> {
        // let mut rule_builder = RuleBuilder::default().origin(translation.register_node(rule));

        // let attributes = translation.statement_attributes();

        // if let Some(rule_name) = attributes.get_unique(KnownAttributes::Name) {
        //     if let Term::Primitive(Primitive::Ground(ground)) = &rule_name[0] {
        //         if let Some(name) = ground.value().to_plain_string() {
        //             rule_builder.name_mut(&name);
        //         }
        //     }
        // }

        // if let Some(rule_display) = attributes.get_unique(KnownAttributes::Display) {
        //     rule_builder.display_mut(rule_display[0].clone());
        // }

<<<<<<< HEAD
        // for binding in translation.external_variables() {
        //     let (variable, expansion) = binding?;
        //     rule_builder.add_external_variable(variable.clone(), expansion.clone());
        // }

        // for expression in rule.head() {
        //     rule_builder.add_head_atom_mut(
        //         HeadAtom::build_component(translation, expression)?.into_inner(),
        //     );
        // }
=======
        for expression in rule.head() {
            rule_builder.add_head_atom_mut(
                HeadAtom::build_component(translation, expression)?.into_inner(),
            );
        }
>>>>>>> 70df0cc7

        // for expression in rule.body() {
        //     rule_builder.add_body_literal_mut(Literal::build_component(translation, expression)?);
        // }

        // let rule = rule_builder.finalize();

        // Ok(rule)

        todo!()
    }
}<|MERGE_RESOLUTION|>--- conflicted
+++ resolved
@@ -46,7 +46,6 @@
         //     rule_builder.display_mut(rule_display[0].clone());
         // }
 
-<<<<<<< HEAD
         // for binding in translation.external_variables() {
         //     let (variable, expansion) = binding?;
         //     rule_builder.add_external_variable(variable.clone(), expansion.clone());
@@ -57,13 +56,6 @@
         //         HeadAtom::build_component(translation, expression)?.into_inner(),
         //     );
         // }
-=======
-        for expression in rule.head() {
-            rule_builder.add_head_atom_mut(
-                HeadAtom::build_component(translation, expression)?.into_inner(),
-            );
-        }
->>>>>>> 70df0cc7
 
         // for expression in rule.body() {
         //     rule_builder.add_body_literal_mut(Literal::build_component(translation, expression)?);
