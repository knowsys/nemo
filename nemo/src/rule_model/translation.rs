--- conflicted
+++ resolved
@@ -223,54 +223,6 @@
         }
     }
 
-<<<<<<< HEAD
-    pub(crate) fn external_variables(
-        &self,
-    ) -> impl Iterator<Item = Result<(&UniversalVariable, &GroundTerm), TranslationError>> + use<'a, '_>
-    {
-        //     self.statement_attributes
-        //         .get(KnownAttributes::External)
-        //         .iter()
-        //         .map(|external_term| {
-        //             let Term::Primitive(Primitive::Variable(variable)) = &external_term[0] else {
-        //                 unreachable!("checked in process_attributes()")
-        //             };
-
-        //             let span = self
-        //                 .origin_map
-        //                 .get(variable.origin())
-        //                 .map(|ast| ast.span())
-        //                 .expect("should be part of the origin map");
-
-        //             let Variable::Universal(variable) = variable else {
-        //                 return Err(TranslationError::new(
-        //                     span,
-        //                     TranslationErrorKind::ExternalVariableAttribute,
-        //                 ));
-        //             };
-
-        //             let Some(variable_name) = variable.name() else {
-        //                 return Err(TranslationError::new(
-        //                     span,
-        //                     TranslationErrorKind::ExternalVariableAttribute,
-        //                 ));
-        //             };
-
-        //             let Some(expansion) = self.external_parameters.get(&variable_name) else {
-        //                 return Err(TranslationError::new(
-        //                     span,
-        //                     TranslationErrorKind::MissingExternalVariable,
-        //                 ));
-        //             };
-
-        //             Ok((variable, expansion))
-        //         })
-
-        std::iter::empty()
-    }
-
-=======
->>>>>>> 70df0cc7
     /// Translate the given [ProgramAST] into a [Program].
     pub fn translate(
         mut self,
