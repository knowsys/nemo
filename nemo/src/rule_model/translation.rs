//! This module defines [ASTProgramTranslation].

pub(crate) mod basic;
pub(crate) mod complex;
pub(crate) mod directive;
pub(crate) mod rule;

use std::{collections::HashMap, ops::Range};

use ariadne::{Report, ReportKind, Source};

use crate::{
    parser::ast::{self, ProgramAST},
    rule_model::{origin::Origin, program::ProgramBuilder},
};

use super::{
    components::fact::Fact,
    error::{
        translation_error::TranslationErrorKind, ProgramError, TranslationError,
        ValidationErrorBuilder,
    },
    program::Program,
};

/// Object for handling the translation of the ast representation
/// of a nemo program into its logical representation
#[derive(Debug)]
pub struct ASTProgramTranslation<'a> {
    /// Original input string
    input: &'a str,
    /// Label of the input file
    input_label: String,

    /// Mapping of [Origin] to [ProgramAST] nodes
    origin_map: HashMap<Origin, &'a dyn ProgramAST<'a>>,

    /// Prefix mapping
    prefix_mapping: HashMap<String, (String, &'a ast::directive::prefix::Prefix<'a>)>,
    /// Base
    base: Option<(String, &'a ast::directive::base::Base<'a>)>,

    /// Builder for the [Program]s
    program_builder: ProgramBuilder,
    /// Builder for validation errors
    validation_error_builder: ValidationErrorBuilder,

    /// Errors
    errors: Vec<ProgramError>,
}

impl<'a> ASTProgramTranslation<'a> {
    /// Initialize the [ASTProgramTranslation]
    pub fn initialize(input: &'a str, input_label: String) -> Self {
        Self {
            input,
            input_label,
            origin_map: HashMap::new(),
            prefix_mapping: HashMap::new(),
            base: None,
            validation_error_builder: ValidationErrorBuilder::default(),
            errors: Vec::default(),
            program_builder: ProgramBuilder::default(),
        }
    }

    /// Register a [ProgramAST] so that it can be associated with and later referenced by
    /// the returned [Origin].
    pub fn register_node(&mut self, node: &'a dyn ProgramAST<'a>) -> Origin {
        let new_origin = Origin::External(self.origin_map.len());
        self.origin_map.insert(new_origin, node);

        new_origin
    }
}

/// Report of all [ProgramError]s occurred
/// during the translation and validation of the AST
#[derive(Debug)]
pub struct ProgramErrorReport<'a> {
    /// Original input string
    input: &'a str,
    /// Label of the input file
    label: String,
    /// Mapping of [Origin] to [ProgramAST] nodes
    origin_map: HashMap<Origin, &'a dyn ProgramAST<'a>>,

    /// Errors
    errors: Vec<ProgramError>,
}

impl<'a> ProgramErrorReport<'a> {
    /// Print the given reports.
    pub fn eprint<'s, ReportIterator>(&self, reports: ReportIterator) -> Result<(), std::io::Error>
    where
        ReportIterator: Iterator<Item = Report<'s, (String, Range<usize>)>>,
    {
        for report in reports {
            report.eprint((self.label.clone(), Source::from(self.input)))?;
        }

        Ok(())
    }

    /// Build a [Report] for each error.
    pub fn build_reports(&self) -> Vec<Report<'_, (String, Range<usize>)>> {
        self.errors
            .iter()
            .map(move |error| {
                let translation = |origin: &Origin| {
                    self.origin_map
                        .get(origin)
                        .expect("map must contain origin")
                        .span()
                        .range()
                        .range()
                };

                let mut report = Report::build(
                    ReportKind::Error,
                    self.label.clone(),
                    error.range(translation).start,
                );

                report = error.report(report, self.label.clone(), translation);

                report.finish()
            })
            .collect()
    }
}

impl<'a> ASTProgramTranslation<'a> {
    /// Translate the given [ProgramAST] into a [Program].
    pub fn translate(
        mut self,
        ast: &'a ast::program::Program<'a>,
    ) -> Result<Program, ProgramErrorReport<'a>> {
        // First, handle all directives
        for statement in ast.statements() {
            if let ast::statement::StatementKind::Directive(directive) = statement.kind() {
                if let Err(error) = self.handle_define_directive(directive) {
                    self.errors.push(ProgramError::TranslationError(error));
                }
            }
        }

        // Now handle facts and rules
        for statement in ast.statements() {
<<<<<<< HEAD
            if let Some(statement) = statement {
                match statement.kind() {
                    ast::statement::StatementKind::Fact(_) => todo!(),
                    ast::statement::StatementKind::Rule(rule) => match self.build_rule(rule) {
                        Ok(new_rule) => program_builder.add_rule(new_rule),
                        Err(translation_error) => self
                            .errors
                            .push(ProgramError::TranslationError(translation_error)),
                    },
                    ast::statement::StatementKind::Directive(_) => todo!(),
=======
            match statement.kind() {
                ast::statement::StatementKind::Fact(fact) => match self.build_head_atom(fact) {
                    Ok(atom) => self.program_builder.add_fact(Fact::from(atom)),
                    Err(error) => self.errors.push(ProgramError::TranslationError(error)),
                },
                ast::statement::StatementKind::Rule(rule) => match self.build_rule(rule) {
                    Ok(new_rule) => self.program_builder.add_rule(new_rule),
                    Err(translation_error) => self
                        .errors
                        .push(ProgramError::TranslationError(translation_error)),
                },
                ast::statement::StatementKind::Directive(directive) => {
                    if let Err(error) = self.handle_use_directive(directive) {
                        self.errors.push(ProgramError::TranslationError(error));
                    }
>>>>>>> d81993a4
                }
            }
        }

        self.errors.extend(
            self.validation_error_builder
                .finalize()
                .into_iter()
                .map(ProgramError::ValidationError),
        );

        if self.errors.is_empty() {
            Ok(self.program_builder.finalize())
        } else {
            Err(ProgramErrorReport {
                input: self.input,
                label: self.input_label,
                errors: self.errors,
                origin_map: self.origin_map,
            })
        }
    }

    /// Recreate the name from a [ast::tag::structure::StructureTag]
    /// by resolving prefixes or bases.
    fn resolve_tag(
        &self,
        tag: &'a ast::tag::structure::StructureTag<'a>,
    ) -> Result<String, TranslationError> {
        Ok(match tag.kind() {
            ast::tag::structure::StructureTagKind::Plain(token) => {
                let token_string = token.to_string();

                if let Some((base, _)) = &self.base {
                    format!("{base}{token_string}")
                } else {
                    token_string
                }
            }
            ast::tag::structure::StructureTagKind::Prefixed { prefix, tag } => {
                if let Some((expanded_prefix, _)) = self.prefix_mapping.get(&prefix.to_string()) {
                    format!("{expanded_prefix}{}", tag.to_string())
                } else {
                    return Err(TranslationError::new(
                        prefix.span(),
                        TranslationErrorKind::PrefixUnknown(prefix.to_string()),
                    ));
                }
            }
            ast::tag::structure::StructureTagKind::Iri(iri) => iri.content(),
        })
    }
}<|MERGE_RESOLUTION|>--- conflicted
+++ resolved
@@ -147,18 +147,6 @@
 
         // Now handle facts and rules
         for statement in ast.statements() {
-<<<<<<< HEAD
-            if let Some(statement) = statement {
-                match statement.kind() {
-                    ast::statement::StatementKind::Fact(_) => todo!(),
-                    ast::statement::StatementKind::Rule(rule) => match self.build_rule(rule) {
-                        Ok(new_rule) => program_builder.add_rule(new_rule),
-                        Err(translation_error) => self
-                            .errors
-                            .push(ProgramError::TranslationError(translation_error)),
-                    },
-                    ast::statement::StatementKind::Directive(_) => todo!(),
-=======
             match statement.kind() {
                 ast::statement::StatementKind::Fact(fact) => match self.build_head_atom(fact) {
                     Ok(atom) => self.program_builder.add_fact(Fact::from(atom)),
@@ -174,7 +162,6 @@
                     if let Err(error) = self.handle_use_directive(directive) {
                         self.errors.push(ProgramError::TranslationError(error));
                     }
->>>>>>> d81993a4
                 }
             }
         }
