//! This module contains functions for building [ChaseImport]s.

<<<<<<< HEAD
use std::collections::HashMap;

use nemo_physical::resource::{self, Resource};
use oxiri::Iri;

use crate::{
    chase_model::components::{export::ChaseExport, import::ChaseImport, ChaseComponent},
    io::formats::{
        dsv::{value_format::DsvValueFormats, DsvHandler},
        sparql::SparqlHandler,
        json::JsonHandler,
        rdf::{value_format::RdfValueFormats, RdfHandler, RdfVariant},
        Direction, ImportExportHandler, ImportExportResource,
=======
use crate::{
    chase_model::components::{export::ChaseExport, import::ChaseImport, ChaseComponent},
    io::{
        format_builder::ImportExportBuilder,
        formats::{Export, Import},
>>>>>>> ff6df683
    },
    rule_model::components::{
        import_export::{ExportDirective, ImportDirective},
        ProgramComponent,
    },
};

use super::ProgramChaseTranslation;

impl ProgramChaseTranslation {
    /// Build a [ChaseImport] from a given
    /// [ImportDirective][ImportDirective].
    pub(crate) fn build_import(
        &self,
        import_directive: &ImportDirective,
        import_builder: &ImportExportBuilder,
    ) -> ChaseImport {
        let origin = *import_directive.origin();
        let predicate = import_directive.predicate().clone();
        let arity = *self
            .predicate_arity
            .get(&predicate)
            .expect("arity has been determined in validation");

        let handler: Import = import_builder.build_import(predicate.name(), arity);

        ChaseImport::new(predicate, handler).set_origin(origin)
    }

    /// Build a [ChaseExport] from a given
    /// [ExportDirective][crate::rule_model::components::import_export::ExportDirective].
    pub(crate) fn build_export(
        &self,
        export_directive: &ExportDirective,
        export_builder: &ImportExportBuilder,
    ) -> ChaseExport {
        let origin = *export_directive.origin();
        let predicate = export_directive.predicate().clone();
        let arity = *self
            .predicate_arity
            .get(&predicate)
            .expect("arity has been determined in validation");

        let handler: Export = export_builder.build_export(predicate.name(), arity);

        ChaseExport::new(predicate, handler).set_origin(origin)
    }
<<<<<<< HEAD

    /// Create a [ImportExportHandler].
    /// [ImportDirective][crate::rule_model::components::import_export::ImportDirective].
    fn import_export_handler(
        &self,
        direction: Direction,
        predicate: Tag,
        mut attributes: HashMap<ImportExportAttribute, Term>,
        file_format: FileFormat,
    ) -> Box<dyn ImportExportHandler> {
        let arity = self.predicate_arity.get(&predicate).cloned();

        attributes
            .entry(ImportExportAttribute::Resource)
            .or_insert_with(|| {
                let default_file_name = format!("{}.{}", predicate, file_format.extension());
                Term::from(default_file_name)
            });

        match file_format {
            FileFormat::CSV => {
                Self::build_dsv_handler(Direction::Import, Some(b','), arity, &attributes)
            }
            FileFormat::DSV => Self::build_dsv_handler(Direction::Import, None, arity, &attributes),
            FileFormat::TSV => {
                Self::build_dsv_handler(Direction::Import, Some(b'\t'), arity, &attributes)
            }
            FileFormat::JSON => Self::build_json_handler(&attributes),
            FileFormat::Sparql => Self::build_sparql_handler(Direction::Import, arity, &attributes),
            FileFormat::NTriples => {
                Self::build_rdf_handler(direction, RdfVariant::NTriples, arity, &attributes)
            }
            FileFormat::NQuads => {
                Self::build_rdf_handler(direction, RdfVariant::NQuads, arity, &attributes)
            }
            FileFormat::Turtle => {
                Self::build_rdf_handler(direction, RdfVariant::Turtle, arity, &attributes)
            }
            FileFormat::RDFXML => {
                Self::build_rdf_handler(direction, RdfVariant::RDFXML, arity, &attributes)
            }
            FileFormat::TriG => {
                Self::build_rdf_handler(direction, RdfVariant::TriG, arity, &attributes)
            }

        }
    }

    /// Read resource attribute and check com`pression.
    fn read_resource(
        attributes: &HashMap<ImportExportAttribute, Term>,
    ) -> (CompressionFormat, ImportExportResource) {
        attributes
        .get(&ImportExportAttribute::Resource)
        .and_then(|term| {
            if let Some(iri_string) = ImportExportDirective::plain_value(term) {
                println!("Entereed IRI- section {}", iri_string);
                let format = CompressionFormat::from_resource(&iri_string).0;
                let iri = Iri::parse_unchecked(iri_string); 
                // Analyse the iri and return either Resource::Path or Resource::Iri
                Some((format, ImportExportResource::from_iri(iri)))
            }
            else if let Some(string) = ImportExportDirective::string_value(term) {
                let format = CompressionFormat::from_resource(&string).0;
                // returns a Resource::Path, since string is no valid Iri
                Some((format, ImportExportResource::from_string(string)))
            } else { 
                None
            }})
        .expect("invalid program: missing or invalid resource in import/export")
    }

    /// Read SPARQL endpoint
    fn read_endpoint(
        attributes: &HashMap<ImportExportAttribute, Term>,
    ) -> ImportExportResource {
        let term = attributes
            .get(&ImportExportAttribute::Endpoint)
            .expect("Missing endpoint for sparql query");
        let iri = Iri::parse_unchecked(
            ImportExportDirective::plain_value(term)
                .expect("invalid program: base given in the wrong type")
            );
        ImportExportResource::from_iri(iri)
    }

    /// Read SPARQL query
    fn read_parameters(
        attributes: &HashMap<ImportExportAttribute, Term>,
    ) -> String {
        // TODO: 
        attributes
            .get(&ImportExportAttribute::Query)
            .and_then(&ImportExportDirective::string_value)
            .expect("No query provided for sparql keyword")
    }

    /// Read the [DsvValueFormats] from the attributes.
    fn read_dsv_value_formats(
        attributes: &HashMap<ImportExportAttribute, Term>,
    ) -> Option<DsvValueFormats> {
        let term = attributes.get(&ImportExportAttribute::Format)?;

        match term {
            Term::Tuple(tuple) => Some(
                DsvValueFormats::from_tuple(tuple)
                    .expect("invalid program: format attributed malformed in dsv import/export"),
            ),
            _ => panic!("invalid program: format attributed malformed in dsv import/export"),
        }
    }

    /// Read the [RdfValueFormats] from the attributes.
    fn read_rdf_value_formats(
        attributes: &HashMap<ImportExportAttribute, Term>,
    ) -> Option<RdfValueFormats> {
        let term = attributes.get(&ImportExportAttribute::Format)?;

        if let Term::Tuple(tuple) = term {
            Some(
                RdfValueFormats::from_tuple(tuple)
                    .expect("invalid program: format attributed malformed in rdf import/export"),
            )
        } else {
            unreachable!("invalid program: format attributed malformed in rdf import/export")
        }
    }

    /// Read the limit from the attributes.
    fn read_limit(attributes: &HashMap<ImportExportAttribute, Term>) -> Option<u64> {
        attributes
            .get(&ImportExportAttribute::Limit)
            .and_then(ImportExportDirective::integer_value)
            .map(|limit| u64::try_from(limit).unwrap_or_default())
    }

    /// Read the compression format from the attributes.
    fn read_compression(
        attributes: &HashMap<ImportExportAttribute, Term>,
    ) -> Option<CompressionFormat> {
        if let Some(term) = attributes.get(&ImportExportAttribute::Compression) {
            return Some(
                CompressionFormat::from_name(
                    &ImportExportDirective::string_value(term).expect(
                        "invalid program: compression given in wrong type in import/export",
                    ),
                )
                .expect("invalid program: unknown compression format in import/export"),
            );
        }

        None
    }

    /// Read the iri base path from the attributes.
    fn read_base(attributes: &HashMap<ImportExportAttribute, Term>) -> Option<Iri<String>> {
        let term = attributes.get(&ImportExportAttribute::Base)?;
        Some(Iri::parse_unchecked(
            ImportExportDirective::plain_value(term)
                .expect("invalid program: base given in the wrong type"),
        ))
    }

    /// Read the ignore_headers option from the attributes.
    fn read_ignore_headers(attributes: &HashMap<ImportExportAttribute, Term>) -> Option<bool> {
        attributes
            .get(&ImportExportAttribute::IgnoreHeaders)
            .and_then(ImportExportDirective::boolean_value)
    }
    

    /// Build a [DsvHandler].
    fn build_dsv_handler(
        direction: Direction,
        delimiter: Option<u8>,
        arity: Option<usize>,
        attributes: &HashMap<ImportExportAttribute, Term>,
    ) -> Box<dyn ImportExportHandler> {
        let (mut compression_format, resource) = Self::read_resource(attributes);

        let value_formats = Self::read_dsv_value_formats(attributes)
            .unwrap_or(DsvValueFormats::default(arity.unwrap_or_default()));

        let limit = Self::read_limit(attributes);

        let delimiter = if let Some(delimiter) = delimiter {
            delimiter
        } else {
            let term = attributes
                .get(&ImportExportAttribute::Delimiter)
                .expect("invalid program: unknown delimiter in dsv import/export");
            let string = ImportExportDirective::string_value(term)
                .expect("invalid program: delimiter given in wrong type in dsv import/export");
            string.as_bytes()[0]
        };

        if let Some(format) = Self::read_compression(attributes) {
            compression_format = format;
        }

        let ignore_headers = Self::read_ignore_headers(attributes).unwrap_or_default();

        Box::new(DsvHandler::new(
            delimiter,
            resource,
            value_formats,
            limit,
            compression_format,
            ignore_headers,
            direction,
        ))
    }

    /// Build an [RdfHandler].
    fn build_rdf_handler(
        direction: Direction,
        variant: RdfVariant,
        arity: Option<usize>,
        attributes: &HashMap<ImportExportAttribute, Term>,
    ) -> Box<dyn ImportExportHandler> {
        let arity = arity.expect("rdf types have known arity");
        let (mut compression_format, resource) = Self::read_resource(attributes);

        if let Some(format) = Self::read_compression(attributes) {
            compression_format = format;
        }

        let value_formats =
            Self::read_rdf_value_formats(attributes).unwrap_or(RdfValueFormats::default(arity));

        let limit = Self::read_limit(attributes);

        let base = Self::read_base(attributes);

        Box::new(RdfHandler::new(
            resource,
            base,
            variant,
            value_formats,
            limit,
            compression_format,
            direction,
        ))
    }

    /// Build a [JsonHandler].
    fn build_json_handler(
        attributes: &HashMap<ImportExportAttribute, Term>,
    ) -> Box<dyn ImportExportHandler> {
        let (_, resource) = Self::read_resource(attributes);

        Box::new(JsonHandler::new(resource))
    }

     /// Build a [SparqlHandler].
     fn build_sparql_handler(
        direction: Direction,
        arity: Option<usize>,
        attributes: &HashMap<ImportExportAttribute, Term>,
    ) -> Box<dyn ImportExportHandler> {
        // Make resource mutable to add Parameters to it
        let mut resource = Self::read_endpoint(attributes);
        let query = Self::read_parameters(attributes);
        // Unpack arguments as Parameters 
        if let ImportExportResource::Resource(resource) = &mut resource {
            resource.add_parameter("query",query);
        }
        
        let limit = Self::read_limit(attributes);
        let value_formats = Self::read_dsv_value_formats(attributes)
            .unwrap_or(DsvValueFormats::default(arity.unwrap_or_default()));

        Box::new(SparqlHandler::new(
            resource,
            limit,
            value_formats,
            direction,
        ))
    }
=======
>>>>>>> ff6df683
}<|MERGE_RESOLUTION|>--- conflicted
+++ resolved
@@ -1,26 +1,10 @@
 //! This module contains functions for building [ChaseImport]s.
 
-<<<<<<< HEAD
-use std::collections::HashMap;
-
-use nemo_physical::resource::{self, Resource};
-use oxiri::Iri;
-
-use crate::{
-    chase_model::components::{export::ChaseExport, import::ChaseImport, ChaseComponent},
-    io::formats::{
-        dsv::{value_format::DsvValueFormats, DsvHandler},
-        sparql::SparqlHandler,
-        json::JsonHandler,
-        rdf::{value_format::RdfValueFormats, RdfHandler, RdfVariant},
-        Direction, ImportExportHandler, ImportExportResource,
-=======
 use crate::{
     chase_model::components::{export::ChaseExport, import::ChaseImport, ChaseComponent},
     io::{
         format_builder::ImportExportBuilder,
         formats::{Export, Import},
->>>>>>> ff6df683
     },
     rule_model::components::{
         import_export::{ExportDirective, ImportDirective},
@@ -68,286 +52,4 @@
 
         ChaseExport::new(predicate, handler).set_origin(origin)
     }
-<<<<<<< HEAD
-
-    /// Create a [ImportExportHandler].
-    /// [ImportDirective][crate::rule_model::components::import_export::ImportDirective].
-    fn import_export_handler(
-        &self,
-        direction: Direction,
-        predicate: Tag,
-        mut attributes: HashMap<ImportExportAttribute, Term>,
-        file_format: FileFormat,
-    ) -> Box<dyn ImportExportHandler> {
-        let arity = self.predicate_arity.get(&predicate).cloned();
-
-        attributes
-            .entry(ImportExportAttribute::Resource)
-            .or_insert_with(|| {
-                let default_file_name = format!("{}.{}", predicate, file_format.extension());
-                Term::from(default_file_name)
-            });
-
-        match file_format {
-            FileFormat::CSV => {
-                Self::build_dsv_handler(Direction::Import, Some(b','), arity, &attributes)
-            }
-            FileFormat::DSV => Self::build_dsv_handler(Direction::Import, None, arity, &attributes),
-            FileFormat::TSV => {
-                Self::build_dsv_handler(Direction::Import, Some(b'\t'), arity, &attributes)
-            }
-            FileFormat::JSON => Self::build_json_handler(&attributes),
-            FileFormat::Sparql => Self::build_sparql_handler(Direction::Import, arity, &attributes),
-            FileFormat::NTriples => {
-                Self::build_rdf_handler(direction, RdfVariant::NTriples, arity, &attributes)
-            }
-            FileFormat::NQuads => {
-                Self::build_rdf_handler(direction, RdfVariant::NQuads, arity, &attributes)
-            }
-            FileFormat::Turtle => {
-                Self::build_rdf_handler(direction, RdfVariant::Turtle, arity, &attributes)
-            }
-            FileFormat::RDFXML => {
-                Self::build_rdf_handler(direction, RdfVariant::RDFXML, arity, &attributes)
-            }
-            FileFormat::TriG => {
-                Self::build_rdf_handler(direction, RdfVariant::TriG, arity, &attributes)
-            }
-
-        }
-    }
-
-    /// Read resource attribute and check com`pression.
-    fn read_resource(
-        attributes: &HashMap<ImportExportAttribute, Term>,
-    ) -> (CompressionFormat, ImportExportResource) {
-        attributes
-        .get(&ImportExportAttribute::Resource)
-        .and_then(|term| {
-            if let Some(iri_string) = ImportExportDirective::plain_value(term) {
-                println!("Entereed IRI- section {}", iri_string);
-                let format = CompressionFormat::from_resource(&iri_string).0;
-                let iri = Iri::parse_unchecked(iri_string); 
-                // Analyse the iri and return either Resource::Path or Resource::Iri
-                Some((format, ImportExportResource::from_iri(iri)))
-            }
-            else if let Some(string) = ImportExportDirective::string_value(term) {
-                let format = CompressionFormat::from_resource(&string).0;
-                // returns a Resource::Path, since string is no valid Iri
-                Some((format, ImportExportResource::from_string(string)))
-            } else { 
-                None
-            }})
-        .expect("invalid program: missing or invalid resource in import/export")
-    }
-
-    /// Read SPARQL endpoint
-    fn read_endpoint(
-        attributes: &HashMap<ImportExportAttribute, Term>,
-    ) -> ImportExportResource {
-        let term = attributes
-            .get(&ImportExportAttribute::Endpoint)
-            .expect("Missing endpoint for sparql query");
-        let iri = Iri::parse_unchecked(
-            ImportExportDirective::plain_value(term)
-                .expect("invalid program: base given in the wrong type")
-            );
-        ImportExportResource::from_iri(iri)
-    }
-
-    /// Read SPARQL query
-    fn read_parameters(
-        attributes: &HashMap<ImportExportAttribute, Term>,
-    ) -> String {
-        // TODO: 
-        attributes
-            .get(&ImportExportAttribute::Query)
-            .and_then(&ImportExportDirective::string_value)
-            .expect("No query provided for sparql keyword")
-    }
-
-    /// Read the [DsvValueFormats] from the attributes.
-    fn read_dsv_value_formats(
-        attributes: &HashMap<ImportExportAttribute, Term>,
-    ) -> Option<DsvValueFormats> {
-        let term = attributes.get(&ImportExportAttribute::Format)?;
-
-        match term {
-            Term::Tuple(tuple) => Some(
-                DsvValueFormats::from_tuple(tuple)
-                    .expect("invalid program: format attributed malformed in dsv import/export"),
-            ),
-            _ => panic!("invalid program: format attributed malformed in dsv import/export"),
-        }
-    }
-
-    /// Read the [RdfValueFormats] from the attributes.
-    fn read_rdf_value_formats(
-        attributes: &HashMap<ImportExportAttribute, Term>,
-    ) -> Option<RdfValueFormats> {
-        let term = attributes.get(&ImportExportAttribute::Format)?;
-
-        if let Term::Tuple(tuple) = term {
-            Some(
-                RdfValueFormats::from_tuple(tuple)
-                    .expect("invalid program: format attributed malformed in rdf import/export"),
-            )
-        } else {
-            unreachable!("invalid program: format attributed malformed in rdf import/export")
-        }
-    }
-
-    /// Read the limit from the attributes.
-    fn read_limit(attributes: &HashMap<ImportExportAttribute, Term>) -> Option<u64> {
-        attributes
-            .get(&ImportExportAttribute::Limit)
-            .and_then(ImportExportDirective::integer_value)
-            .map(|limit| u64::try_from(limit).unwrap_or_default())
-    }
-
-    /// Read the compression format from the attributes.
-    fn read_compression(
-        attributes: &HashMap<ImportExportAttribute, Term>,
-    ) -> Option<CompressionFormat> {
-        if let Some(term) = attributes.get(&ImportExportAttribute::Compression) {
-            return Some(
-                CompressionFormat::from_name(
-                    &ImportExportDirective::string_value(term).expect(
-                        "invalid program: compression given in wrong type in import/export",
-                    ),
-                )
-                .expect("invalid program: unknown compression format in import/export"),
-            );
-        }
-
-        None
-    }
-
-    /// Read the iri base path from the attributes.
-    fn read_base(attributes: &HashMap<ImportExportAttribute, Term>) -> Option<Iri<String>> {
-        let term = attributes.get(&ImportExportAttribute::Base)?;
-        Some(Iri::parse_unchecked(
-            ImportExportDirective::plain_value(term)
-                .expect("invalid program: base given in the wrong type"),
-        ))
-    }
-
-    /// Read the ignore_headers option from the attributes.
-    fn read_ignore_headers(attributes: &HashMap<ImportExportAttribute, Term>) -> Option<bool> {
-        attributes
-            .get(&ImportExportAttribute::IgnoreHeaders)
-            .and_then(ImportExportDirective::boolean_value)
-    }
-    
-
-    /// Build a [DsvHandler].
-    fn build_dsv_handler(
-        direction: Direction,
-        delimiter: Option<u8>,
-        arity: Option<usize>,
-        attributes: &HashMap<ImportExportAttribute, Term>,
-    ) -> Box<dyn ImportExportHandler> {
-        let (mut compression_format, resource) = Self::read_resource(attributes);
-
-        let value_formats = Self::read_dsv_value_formats(attributes)
-            .unwrap_or(DsvValueFormats::default(arity.unwrap_or_default()));
-
-        let limit = Self::read_limit(attributes);
-
-        let delimiter = if let Some(delimiter) = delimiter {
-            delimiter
-        } else {
-            let term = attributes
-                .get(&ImportExportAttribute::Delimiter)
-                .expect("invalid program: unknown delimiter in dsv import/export");
-            let string = ImportExportDirective::string_value(term)
-                .expect("invalid program: delimiter given in wrong type in dsv import/export");
-            string.as_bytes()[0]
-        };
-
-        if let Some(format) = Self::read_compression(attributes) {
-            compression_format = format;
-        }
-
-        let ignore_headers = Self::read_ignore_headers(attributes).unwrap_or_default();
-
-        Box::new(DsvHandler::new(
-            delimiter,
-            resource,
-            value_formats,
-            limit,
-            compression_format,
-            ignore_headers,
-            direction,
-        ))
-    }
-
-    /// Build an [RdfHandler].
-    fn build_rdf_handler(
-        direction: Direction,
-        variant: RdfVariant,
-        arity: Option<usize>,
-        attributes: &HashMap<ImportExportAttribute, Term>,
-    ) -> Box<dyn ImportExportHandler> {
-        let arity = arity.expect("rdf types have known arity");
-        let (mut compression_format, resource) = Self::read_resource(attributes);
-
-        if let Some(format) = Self::read_compression(attributes) {
-            compression_format = format;
-        }
-
-        let value_formats =
-            Self::read_rdf_value_formats(attributes).unwrap_or(RdfValueFormats::default(arity));
-
-        let limit = Self::read_limit(attributes);
-
-        let base = Self::read_base(attributes);
-
-        Box::new(RdfHandler::new(
-            resource,
-            base,
-            variant,
-            value_formats,
-            limit,
-            compression_format,
-            direction,
-        ))
-    }
-
-    /// Build a [JsonHandler].
-    fn build_json_handler(
-        attributes: &HashMap<ImportExportAttribute, Term>,
-    ) -> Box<dyn ImportExportHandler> {
-        let (_, resource) = Self::read_resource(attributes);
-
-        Box::new(JsonHandler::new(resource))
-    }
-
-     /// Build a [SparqlHandler].
-     fn build_sparql_handler(
-        direction: Direction,
-        arity: Option<usize>,
-        attributes: &HashMap<ImportExportAttribute, Term>,
-    ) -> Box<dyn ImportExportHandler> {
-        // Make resource mutable to add Parameters to it
-        let mut resource = Self::read_endpoint(attributes);
-        let query = Self::read_parameters(attributes);
-        // Unpack arguments as Parameters 
-        if let ImportExportResource::Resource(resource) = &mut resource {
-            resource.add_parameter("query",query);
-        }
-        
-        let limit = Self::read_limit(attributes);
-        let value_formats = Self::read_dsv_value_formats(attributes)
-            .unwrap_or(DsvValueFormats::default(arity.unwrap_or_default()));
-
-        Box::new(SparqlHandler::new(
-            resource,
-            limit,
-            value_formats,
-            direction,
-        ))
-    }
-=======
->>>>>>> ff6df683
 }