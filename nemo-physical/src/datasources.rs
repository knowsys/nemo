//! This module collects functionality for adding data to the database.

/// Module that allows callers to write data into columns of a database table.
<<<<<<< HEAD
pub mod table_writer;
pub use table_writer::TupleBuffer;
/// Module that allows callers to read sorted data column wise.
pub mod sorted_tuple_buffer;
pub use sorted_tuple_buffer::SortedTupleBuffer;
=======
pub mod tuple_buffer;
pub use tuple_buffer::TupleBuffer;
pub mod sorted_table_buffer;
pub use sorted_table_buffer::SortedTableBuffer;
>>>>>>> 35264c56
/// Module for defining a trait that can be implemented by code that can provide tabular data, such as file readers.
pub mod table_providers;
pub use table_providers::TableProvider;<|MERGE_RESOLUTION|>--- conflicted
+++ resolved
@@ -1,18 +1,11 @@
 //! This module collects functionality for adding data to the database.
 
 /// Module that allows callers to write data into columns of a database table.
-<<<<<<< HEAD
-pub mod table_writer;
-pub use table_writer::TupleBuffer;
+pub mod tuple_buffer;
+pub use tuple_buffer::TupleBuffer;
 /// Module that allows callers to read sorted data column wise.
 pub mod sorted_tuple_buffer;
 pub use sorted_tuple_buffer::SortedTupleBuffer;
-=======
-pub mod tuple_buffer;
-pub use tuple_buffer::TupleBuffer;
-pub mod sorted_table_buffer;
-pub use sorted_table_buffer::SortedTableBuffer;
->>>>>>> 35264c56
 /// Module for defining a trait that can be implemented by code that can provide tabular data, such as file readers.
 pub mod table_providers;
 pub use table_providers::TableProvider;