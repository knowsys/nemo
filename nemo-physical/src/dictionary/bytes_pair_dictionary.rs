--- conflicted
+++ resolved
@@ -61,11 +61,7 @@
     pub(crate) fn id_to_bytes_pair(&self, id: usize) -> Option<[Vec<u8>; 2]> {
         self.store
             .get(id)
-<<<<<<< HEAD
-            .map(|[first_bref, second_bref]| [first_bref.to_vec(), second_bref.to_vec()])
-=======
             .map(|[first_bref, second_bref]| (first_bref.as_vec(), second_bref.as_vec()))
->>>>>>> 4deb36d0
     }
 
     /// Returns true if a value is associated with the id.
