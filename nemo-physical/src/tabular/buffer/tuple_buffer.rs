--- conflicted
+++ resolved
@@ -282,10 +282,7 @@
 
 impl TupleBuffer {
     /// Create a new [TupleBuffer].
-<<<<<<< HEAD
     pub fn new(column_number: usize) -> Self {
-=======
-    pub(crate) fn new(column_number: usize) -> Self {
         Self::with_patterns(column_number, Vec::new())
     }
 
@@ -294,7 +291,6 @@
         column_number: usize,
         patterns: Vec<FilterTransformPattern>,
     ) -> Self {
->>>>>>> 3a236598
         Self {
             typed_subtables: Vec::new(),
             table_lookup: TypedTableLookup::new(),
@@ -336,13 +332,9 @@
     /// Provide the next value for the current tuple. Values are added in in order.
     /// When the value for the last column was provided, the tuple is committed to the buffer.
     /// Alternatively, a partially built tuple can be abandonded by calling `drop_current_tuple`.
-<<<<<<< HEAD
-    pub fn add_tuple_value(&mut self, value: StorageValueT) {
-=======
     ///
     /// This must not be mixed with [add_tuple_data_value] on the same tuple.
-    pub(crate) fn add_tuple_value(&mut self, value: StorageValueT) {
->>>>>>> 3a236598
+    pub fn add_tuple_value(&mut self, value: StorageValueT) {
         self.current_tuple_types[self.current_tuple_index] = value.get_type();
         self.current_tuple[self.current_tuple_index] = value;
         self.current_tuple_index += 1;
