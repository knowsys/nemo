[package]
name = "nemo-physical"
description.workspace = true
version.workspace = true
authors.workspace = true
edition.workspace = true
homepage.workspace = true
license.workspace = true
readme = "README.md"
repository.workspace = true

[features]
default = ["timing"]
# Enables time measurements using the "howlong" crate
# If this feature is not enabled, all time measurements will display zero instead
timing = ["dep:howlong"]

[dependencies]
enum_dispatch = "0.3.12"
log = "0.4"
bytesize = "1.2"
thiserror = "1.0"
num = "0.4.0"
ascii_tree = "0.1.1"
once_cell = "1"
linked-hash-map = "0.5.6"
lru = "0.11.1"
howlong = { version = "0.1", optional = true }
rio_turtle = "0.8.4"
rio_xml = "0.8.4"
reqwest = "0.11.18"
<<<<<<< HEAD
delegate = "0.10.0"
=======
regex = "1.9.5"
>>>>>>> 4eb59be9

[dev-dependencies]
arbitrary = { version = "1", features = ["derive"] }
rand = "0.8"
env_logger = "*"
test-log = "0.2"
quickcheck = "1"
quickcheck_macros = "1"<|MERGE_RESOLUTION|>--- conflicted
+++ resolved
@@ -29,11 +29,8 @@
 rio_turtle = "0.8.4"
 rio_xml = "0.8.4"
 reqwest = "0.11.18"
-<<<<<<< HEAD
 delegate = "0.10.0"
-=======
 regex = "1.9.5"
->>>>>>> 4eb59be9
 
 [dev-dependencies]
 arbitrary = { version = "1", features = ["derive"] }
